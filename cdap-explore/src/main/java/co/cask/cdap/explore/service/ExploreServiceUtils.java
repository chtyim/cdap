/*
 * Copyright © 2014-2015 Cask Data, Inc.
 *
 * Licensed under the Apache License, Version 2.0 (the "License"); you may not
 * use this file except in compliance with the License. You may obtain a copy of
 * the License at
 *
 * http://www.apache.org/licenses/LICENSE-2.0
 *
 * Unless required by applicable law or agreed to in writing, software
 * distributed under the License is distributed on an "AS IS" BASIS, WITHOUT
 * WARRANTIES OR CONDITIONS OF ANY KIND, either express or implied. See the
 * License for the specific language governing permissions and limitations under
 * the License.
 */

package co.cask.cdap.explore.service;

import co.cask.cdap.api.data.DatasetInstantiationException;
import co.cask.cdap.api.dataset.Dataset;
import co.cask.cdap.api.dataset.DatasetDefinition;
import co.cask.cdap.common.conf.Constants;
import co.cask.cdap.common.exception.DatasetNotFoundException;
import co.cask.cdap.data.format.RecordFormats;
import co.cask.cdap.data2.datafabric.dataset.service.DatasetService;
import co.cask.cdap.data2.dataset2.DatasetFramework;
import co.cask.cdap.data2.util.hbase.HBaseTableUtilFactory;
import co.cask.cdap.explore.guice.ExploreRuntimeModule;
import co.cask.cdap.explore.service.hive.Hive12ExploreService;
import co.cask.cdap.explore.service.hive.Hive13ExploreService;
import co.cask.cdap.explore.service.hive.Hive14ExploreService;
import co.cask.cdap.explore.service.hive.HiveCDH4ExploreService;
import co.cask.cdap.explore.service.hive.HiveCDH5ExploreService;
import co.cask.cdap.proto.Id;
import com.google.common.base.Function;
import com.google.common.base.Splitter;
import com.google.common.base.Throwables;
import com.google.common.collect.ImmutableList;
import com.google.common.collect.ImmutableSet;
import com.google.common.collect.Iterables;
import com.google.common.collect.Sets;
import com.google.common.io.Closeables;
import com.google.common.io.Files;
import org.apache.hadoop.conf.Configuration;
import org.apache.hadoop.mapreduce.Job;
import org.apache.hadoop.util.VersionInfo;
import org.apache.hive.common.util.HiveVersionInfo;
import org.apache.twill.internal.utils.Dependencies;
import org.slf4j.Logger;
import org.slf4j.LoggerFactory;

import java.io.File;
import java.io.FileNotFoundException;
import java.io.FileOutputStream;
import java.io.IOException;
import java.net.MalformedURLException;
import java.net.URL;
import java.net.URLClassLoader;
import java.util.LinkedHashSet;
import java.util.Set;
import java.util.regex.Pattern;
import javax.annotation.Nullable;

/**
 * Utility class for the explore service.
 */
public class ExploreServiceUtils {
  private static final Logger LOG = LoggerFactory.getLogger(ExploreServiceUtils.class);

  /**
   * Hive support enum.
   */
  public enum HiveSupport {
    HIVE_CDH4(Pattern.compile("^.*cdh4\\..*$"), HiveCDH4ExploreService.class),
    HIVE_CDH5(Pattern.compile("^.*cdh5\\..*$"), HiveCDH5ExploreService.class),

    HIVE_12(null, Hive12ExploreService.class),
    HIVE_13(null, Hive13ExploreService.class),
    HIVE_14(null, Hive14ExploreService.class);

    private final Pattern hadoopVersionPattern;
    private final Class<? extends ExploreService> hiveExploreServiceClass;

    private HiveSupport(Pattern hadoopVersionPattern, Class<? extends ExploreService> hiveExploreServiceClass) {
      this.hadoopVersionPattern = hadoopVersionPattern;
      this.hiveExploreServiceClass = hiveExploreServiceClass;
    }

    public Pattern getHadoopVersionPattern() {
      return hadoopVersionPattern;
    }

    public Class<? extends ExploreService> getHiveExploreServiceClass() {
      return hiveExploreServiceClass;
    }
  }

  // Caching the dependencies so that we don't trace them twice
  private static Set<File> exploreDependencies = null;
  // Caching explore class loader
  private static ClassLoader exploreClassLoader = null;

  private static final Pattern HIVE_SITE_FILE_PATTERN = Pattern.compile("^.*/hive-site\\.xml$");

  /**
   * Get all the files contained in a class path.
   */
  public static Iterable<File> getClassPathJarsFiles(String hiveClassPath) {
    if (hiveClassPath == null) {
      return null;
    }
    return Iterables.transform(Splitter.on(':').split(hiveClassPath), STRING_FILE_FUNCTION);
  }

  private static final Function<String, File> STRING_FILE_FUNCTION =
    new Function<String, File>() {
      @Override
      public File apply(String input) {
        return new File(input).getAbsoluteFile();
      }
    };

  /**
   * Builds a class loader with the class path provided.
   */
  public static ClassLoader getExploreClassLoader() {
    if (exploreClassLoader != null) {
      return exploreClassLoader;
    }

    // EXPLORE_CLASSPATH and EXPLORE_CONF_FILES will be defined in startup scripts if Hive is installed.
    String exploreClassPathStr = System.getProperty(Constants.Explore.EXPLORE_CLASSPATH);
    LOG.debug("Explore classpath = {}", exploreClassPathStr);
    if (exploreClassPathStr == null) {
      throw new RuntimeException("System property " + Constants.Explore.EXPLORE_CLASSPATH + " is not set.");
    }

    String exploreConfPathStr = System.getProperty(Constants.Explore.EXPLORE_CONF_FILES);
    LOG.debug("Explore confPath = {}", exploreConfPathStr);
    if (exploreConfPathStr == null) {
      throw new RuntimeException("System property " + Constants.Explore.EXPLORE_CONF_FILES + " is not set.");
    }

    Iterable<File> hiveClassPath = getClassPathJarsFiles(exploreClassPathStr);
    Iterable<File> hiveConfFiles = getClassPathJarsFiles(exploreConfPathStr);
    ImmutableList.Builder<URL> builder = ImmutableList.builder();
    for (File file : Iterables.concat(hiveClassPath, hiveConfFiles)) {
      try {
        if (file.getName().matches(".*\\.xml")) {
          builder.add(file.getParentFile().toURI().toURL());
        } else {
          builder.add(file.toURI().toURL());
        }
      } catch (MalformedURLException e) {
        LOG.error("Jar URL is malformed", e);
        throw Throwables.propagate(e);
      }
    }
    exploreClassLoader = new URLClassLoader(Iterables.toArray(builder.build(), URL.class),
                                            ClassLoader.getSystemClassLoader());
    return exploreClassLoader;
  }

  public static Class<? extends ExploreService> getHiveService() {
    HiveSupport hiveVersion = checkHiveSupport();
    return hiveVersion.getHiveExploreServiceClass();
  }

  /**
   * Check that Hive is in the class path - with a right version.
   */
<<<<<<< HEAD
  public static HiveSupport checkHiveSupport() {
    try {
      // First try to figure which hive support is relevant based on Hadoop distribution name
      String hadoopVersion = VersionInfo.getVersion();
      LOG.info("Hadoop version is: {}", hadoopVersion);
      for (HiveSupport hiveSupport : HiveSupport.values()) {
        if (hiveSupport.getHadoopVersionPattern() != null &&
          hiveSupport.getHadoopVersionPattern().matcher(hadoopVersion).matches()) {
          return hiveSupport;
        }
=======
  public static HiveSupport checkHiveSupport(ClassLoader hiveClassLoader) {
    // First try to figure which hive support is relevant based on Hadoop distribution name
    String hadoopVersion = VersionInfo.getVersion();
    LOG.info("Hadoop version is: {}", hadoopVersion);
    for (HiveSupport hiveSupport : HiveSupport.values()) {
      if (hiveSupport.getHadoopVersionPattern() != null &&
        hiveSupport.getHadoopVersionPattern().matcher(hadoopVersion).matches()) {
        return hiveSupport;
>>>>>>> 18ccaede
      }
    }

<<<<<<< HEAD
      String hiveVersion = HiveVersionInfo.getVersion();
=======
    ClassLoader usingCL = hiveClassLoader;
    if (usingCL == null) {
      usingCL = ExploreServiceUtils.class.getClassLoader();
    }

    try {
      Class<?> hiveVersionInfoClass = usingCL.loadClass("org.apache.hive.common.util.HiveVersionInfo");
      String hiveVersion = (String) hiveVersionInfoClass.getDeclaredMethod("getVersion").invoke(null);
>>>>>>> 18ccaede
      if (hiveVersion.startsWith("0.12.")) {
        return HiveSupport.HIVE_12;
      } else if (hiveVersion.startsWith("0.13.")) {
        return HiveSupport.HIVE_13;
<<<<<<< HEAD
      } else if (hiveVersion.startsWith("0.14.")) {
        return HiveSupport.HIVE_14;
      }

      throw new RuntimeException("Hive distribution not supported. Set the configuration '" +
                                   Constants.Explore.EXPLORE_ENABLED +
                                   "' to false to start up without Explore.");
    } catch (RuntimeException e) {
      throw e;
    } catch (Throwable e) {
      throw new RuntimeException("Hive jars not present in classpath. Set the configuration '" +
                                 Constants.Explore.EXPLORE_ENABLED +
                                 "' to false to start up without Explore.", e);
    }
=======
      }
    } catch (Exception e) {
      throw Throwables.propagate(e);
    }

    throw new RuntimeException("Hive distribution not supported. Set the configuration '" +
                                 Constants.Explore.EXPLORE_ENABLED +
                                 "' to false to start up without Explore.");
>>>>>>> 18ccaede
  }

  /**
   * Return the list of absolute paths of the bootstrap classes.
   */
  public static Set<String> getBoostrapClasses() {
    ImmutableSet.Builder<String> builder = ImmutableSet.builder();
    for (String classpath : Splitter.on(File.pathSeparatorChar).split(System.getProperty("sun.boot.class.path"))) {
      File file = new File(classpath);
      builder.add(file.getAbsolutePath());
      try {
        builder.add(file.getCanonicalPath());
      } catch (IOException e) {
        LOG.warn("Could not add canonical path to aux class path for file {}", file.toString(), e);
      }
    }
    return builder.build();
  }

  /**
   * Trace the jar dependencies needed by the Explore container. Uses a separate class loader to load Hive classes,
   * built using the explore classpath passed as a system property to master.
   *
   * @return an ordered set of jar files.
   */
  public static Set<File> traceExploreDependencies() throws IOException {
    if (exploreDependencies != null) {
      return exploreDependencies;
    }

    ClassLoader classLoader = getExploreClassLoader();
    return traceExploreDependencies(classLoader);
  }

  /**
   * Trace the jar dependencies needed by the Explore container.
   *
   * @param classLoader class loader to use to trace the dependencies.
   *                    If it is null, use the class loader of this class.
   * @return an ordered set of jar files.
   */
  public static Set<File> traceExploreDependencies(ClassLoader classLoader)
    throws IOException {
    if (exploreDependencies != null) {
      return exploreDependencies;
    }

    ClassLoader usingCL = classLoader;
    if (classLoader == null) {
      usingCL = ExploreRuntimeModule.class.getClassLoader();
    }
    Set<String> bootstrapClassPaths = getBoostrapClasses();

    Set<File> hBaseTableDeps = traceDependencies(HBaseTableUtilFactory.getHBaseTableUtilClass().getName(),
                                                 bootstrapClassPaths, usingCL);

    // Note the order of dependency jars is important so that HBase jars come first in the classpath order
    // LinkedHashSet maintains insertion order while removing duplicate entries.
    Set<File> orderedDependencies = new LinkedHashSet<>();
    orderedDependencies.addAll(hBaseTableDeps);
    orderedDependencies.addAll(traceDependencies(DatasetService.class.getName(),
                                                 bootstrapClassPaths, usingCL));
    orderedDependencies.addAll(traceDependencies("co.cask.cdap.hive.datasets.DatasetStorageHandler",
                                                 bootstrapClassPaths, usingCL));
    orderedDependencies.addAll(traceDependencies("co.cask.cdap.hive.datasets.StreamStorageHandler",
                                                 bootstrapClassPaths, usingCL));
    orderedDependencies.addAll(traceDependencies("org.apache.hadoop.hive.ql.exec.mr.ExecDriver",
                                                 bootstrapClassPaths, usingCL));
    orderedDependencies.addAll(traceDependencies("org.apache.hive.service.cli.CLIService",
                                                 bootstrapClassPaths, usingCL));
    orderedDependencies.addAll(traceDependencies("org.apache.hadoop.mapred.YarnClientProtocolProvider",
                                                 bootstrapClassPaths, usingCL));
    orderedDependencies.addAll(traceDependencies(RecordFormats.class.getName(),
                                                 bootstrapClassPaths, usingCL));

    // Needed for - at least - CDH 4.4 integration
    orderedDependencies.addAll(traceDependencies("org.apache.hive.builtins.BuiltinUtils",
                                                 bootstrapClassPaths, usingCL));

    // Needed for - at least - CDH 5 integration
    orderedDependencies.addAll(traceDependencies("org.apache.hadoop.hive.shims.Hadoop23Shims",
                                                 bootstrapClassPaths, usingCL));

    exploreDependencies = orderedDependencies;
    return orderedDependencies;
  }

  /**
   * Trace the dependencies files of the given className, using the classLoader,
   * and excluding any class contained in the bootstrapClassPaths and Kryo classes.
   * We need to remove Kryo dependency in the Explore container. Spark introduced version 2.21 version of Kryo,
   * which would be normally shipped to the Explore container. Yet, Hive requires Kryo 2.22,
   * and gets it from the Hive jars - hive-exec.jar to be precise.
   *
   * Nothing is returned if the classLoader does not contain the className.
   */
  public static Set<File> traceDependencies(String className, final Set<String> bootstrapClassPaths,
                                            ClassLoader classLoader)
    throws IOException {
    ClassLoader usingCL = classLoader;
    if (usingCL == null) {
      usingCL = ExploreRuntimeModule.class.getClassLoader();
    }
    final Set<File> jarFiles = Sets.newHashSet();

    Dependencies.findClassDependencies(
      usingCL,
      new Dependencies.ClassAcceptor() {
        @Override
        public boolean accept(String className, URL classUrl, URL classPathUrl) {
          if (bootstrapClassPaths.contains(classPathUrl.getFile())) {
            return false;
          }

          if (className.startsWith("com.esotericsoftware.kryo")) {
            return false;
          }

          jarFiles.add(new File(classPathUrl.getFile()));
          return true;
        }
      },
      className
    );

    return jarFiles;
  }

  /**
   * Check that the file is a hive-site.xml file, and return a temp copy of it to which are added
   * necessary options. If it is not a hive-site.xml file, return it as is.
   */
  public static File hijackHiveConfFile(File confFile) {
    if (!HIVE_SITE_FILE_PATTERN.matcher(confFile.getAbsolutePath()).matches()) {
      return confFile;
    }

    Configuration conf = new Configuration(false);
    try {
      conf.addResource(confFile.toURI().toURL());
    } catch (MalformedURLException e) {
      LOG.error("File {} is malformed.", confFile, e);
      throw Throwables.propagate(e);
    }

    // Prefer our job jar in the classpath
    // Set both old and new keys
    // Those settings will be in hive-site.xml in the classpath of the Explore Service. Therefore,
    // all HiveConf objects created there will have those settings, and they will be passed to
    // the map reduces jobs launched by Hive.
    conf.setBoolean("mapreduce.user.classpath.first", true);
    conf.setBoolean(Job.MAPREDUCE_JOB_USER_CLASSPATH_FIRST, true);

    File newHiveConfFile = new File(Files.createTempDir(), "hive-site.xml");
    FileOutputStream fos;
    try {
      fos = new FileOutputStream(newHiveConfFile);
    } catch (FileNotFoundException e) {
      LOG.error("Problem creating temporary hive-site.xml conf file at {}", newHiveConfFile, e);
      throw Throwables.propagate(e);
    }

    try {
      conf.writeXml(fos);
    } catch (IOException e) {
      LOG.error("Could not write modified configuration to temporary hive-site.xml at {}", newHiveConfFile, e);
      throw Throwables.propagate(e);
    } finally {
      Closeables.closeQuietly(fos);
    }

    return newHiveConfFile;
  }

  public static Dataset instantiateDataset(DatasetFramework datasetFramework, Id.DatasetInstance datasetID)
    throws DatasetNotFoundException, DatasetInstantiationException, ClassNotFoundException {
    try {
      Dataset dataset = datasetFramework.getDataset(datasetID, DatasetDefinition.NO_ARGUMENTS, null);
      if (dataset == null) {
        throw new DatasetNotFoundException(datasetID);
      }
      return dataset;
    } catch (Exception e) {
      String className = isClassNotFoundException(e);
      if (className == null) {
        throw new DatasetInstantiationException(e.getMessage());
      }
      String errMsg = String.format(
        "Cannot load dataset %s because class %s cannot be found. This is probably because class %s is a " +
          "type parameter of dataset %s that is not present in the dataset's jar file. See the developer " +
          "guide for more information.", datasetID, className, className, datasetID);
      LOG.info(errMsg);
      // throw a class not found...
      throw new ClassNotFoundException(errMsg);
    }
  }

  @Nullable
  private static String isClassNotFoundException(Throwable e) {
    if (e instanceof ClassNotFoundException) {
      return e.getMessage();
    }
    if (e.getCause() != null) {
      return isClassNotFoundException(e.getCause());
    }
    return null;
  }
}<|MERGE_RESOLUTION|>--- conflicted
+++ resolved
@@ -44,7 +44,6 @@
 import org.apache.hadoop.conf.Configuration;
 import org.apache.hadoop.mapreduce.Job;
 import org.apache.hadoop.util.VersionInfo;
-import org.apache.hive.common.util.HiveVersionInfo;
 import org.apache.twill.internal.utils.Dependencies;
 import org.slf4j.Logger;
 import org.slf4j.LoggerFactory;
@@ -162,25 +161,13 @@
   }
 
   public static Class<? extends ExploreService> getHiveService() {
-    HiveSupport hiveVersion = checkHiveSupport();
+    HiveSupport hiveVersion = checkHiveSupport(getExploreClassLoader());
     return hiveVersion.getHiveExploreServiceClass();
   }
 
   /**
    * Check that Hive is in the class path - with a right version.
    */
-<<<<<<< HEAD
-  public static HiveSupport checkHiveSupport() {
-    try {
-      // First try to figure which hive support is relevant based on Hadoop distribution name
-      String hadoopVersion = VersionInfo.getVersion();
-      LOG.info("Hadoop version is: {}", hadoopVersion);
-      for (HiveSupport hiveSupport : HiveSupport.values()) {
-        if (hiveSupport.getHadoopVersionPattern() != null &&
-          hiveSupport.getHadoopVersionPattern().matcher(hadoopVersion).matches()) {
-          return hiveSupport;
-        }
-=======
   public static HiveSupport checkHiveSupport(ClassLoader hiveClassLoader) {
     // First try to figure which hive support is relevant based on Hadoop distribution name
     String hadoopVersion = VersionInfo.getVersion();
@@ -189,13 +176,9 @@
       if (hiveSupport.getHadoopVersionPattern() != null &&
         hiveSupport.getHadoopVersionPattern().matcher(hadoopVersion).matches()) {
         return hiveSupport;
->>>>>>> 18ccaede
-      }
-    }
-
-<<<<<<< HEAD
-      String hiveVersion = HiveVersionInfo.getVersion();
-=======
+      }
+    }
+
     ClassLoader usingCL = hiveClassLoader;
     if (usingCL == null) {
       usingCL = ExploreServiceUtils.class.getClassLoader();
@@ -204,27 +187,12 @@
     try {
       Class<?> hiveVersionInfoClass = usingCL.loadClass("org.apache.hive.common.util.HiveVersionInfo");
       String hiveVersion = (String) hiveVersionInfoClass.getDeclaredMethod("getVersion").invoke(null);
->>>>>>> 18ccaede
       if (hiveVersion.startsWith("0.12.")) {
         return HiveSupport.HIVE_12;
       } else if (hiveVersion.startsWith("0.13.")) {
         return HiveSupport.HIVE_13;
-<<<<<<< HEAD
       } else if (hiveVersion.startsWith("0.14.")) {
         return HiveSupport.HIVE_14;
-      }
-
-      throw new RuntimeException("Hive distribution not supported. Set the configuration '" +
-                                   Constants.Explore.EXPLORE_ENABLED +
-                                   "' to false to start up without Explore.");
-    } catch (RuntimeException e) {
-      throw e;
-    } catch (Throwable e) {
-      throw new RuntimeException("Hive jars not present in classpath. Set the configuration '" +
-                                 Constants.Explore.EXPLORE_ENABLED +
-                                 "' to false to start up without Explore.", e);
-    }
-=======
       }
     } catch (Exception e) {
       throw Throwables.propagate(e);
@@ -233,7 +201,6 @@
     throw new RuntimeException("Hive distribution not supported. Set the configuration '" +
                                  Constants.Explore.EXPLORE_ENABLED +
                                  "' to false to start up without Explore.");
->>>>>>> 18ccaede
   }
 
   /**
