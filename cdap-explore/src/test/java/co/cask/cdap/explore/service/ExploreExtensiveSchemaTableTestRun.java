--- conflicted
+++ resolved
@@ -98,13 +98,9 @@
     runCommand(NAMESPACE_ID, "show tables",
                true,
                Lists.newArrayList(new ColumnDesc("tab_name", "STRING", 1, "from deserializer")),
-               Lists.newArrayList(new QueryResult(Lists.<Object>newArrayList(MY_TABLE_HIVE_NAME))));
-
-<<<<<<< HEAD
-    runCommand(NAMESPACE_ID, "describe " + MY_TABLE_HIVE_NAME,
-=======
+               Lists.newArrayList(new QueryResult(Lists.<Object>newArrayList(MY_TABLE_NAME))));
+
     runCommand(NAMESPACE_ID, "describe " + MY_TABLE_NAME,
->>>>>>> d4694f1b
                true,
                Lists.newArrayList(
                  new ColumnDesc("col_name", "STRING", 1, "from deserializer"),
@@ -156,49 +152,6 @@
                )
     );
 
-<<<<<<< HEAD
-    runCommand(NAMESPACE_ID, "select * from " + MY_TABLE_HIVE_NAME,
-               true,
-               Lists.newArrayList(new ColumnDesc(MY_TABLE_HIVE_NAME + ".s", "STRING", 1, null),
-                                  new ColumnDesc(MY_TABLE_HIVE_NAME + ".i", "INT", 2, null),
-                                  new ColumnDesc(MY_TABLE_HIVE_NAME + ".f", "FLOAT", 3, null),
-                                  new ColumnDesc(MY_TABLE_HIVE_NAME + ".d", "DOUBLE", 4, null),
-                                  new ColumnDesc(MY_TABLE_HIVE_NAME + ".l", "BIGINT", 5, null),
-                                  new ColumnDesc(MY_TABLE_HIVE_NAME + ".b", "TINYINT", 6, null),
-                                  new ColumnDesc(MY_TABLE_HIVE_NAME + ".bo", "BOOLEAN", 7, null),
-                                  new ColumnDesc(MY_TABLE_HIVE_NAME + ".sh", "SMALLINT", 8, null),
-                                  // Arrays
-                                  new ColumnDesc(MY_TABLE_HIVE_NAME + ".iarr", "array<int>", 9, null),
-                                  new ColumnDesc(MY_TABLE_HIVE_NAME + ".farr", "array<float>", 10, null),
-                                  new ColumnDesc(MY_TABLE_HIVE_NAME + ".darr", "array<double>", 11, null),
-                                  new ColumnDesc(MY_TABLE_HIVE_NAME + ".larr", "array<bigint>", 12, null),
-                                  new ColumnDesc(MY_TABLE_HIVE_NAME + ".barr", "BINARY", 13, null),
-                                  new ColumnDesc(MY_TABLE_HIVE_NAME + ".boarr", "array<boolean>", 14, null),
-                                  new ColumnDesc(MY_TABLE_HIVE_NAME + ".sharr", "array<smallint>", 15, null),
-                                  new ColumnDesc(MY_TABLE_HIVE_NAME + ".sarr", "array<string>", 16, null),
-                                  // Lists
-                                  new ColumnDesc(MY_TABLE_HIVE_NAME + ".ilist", "array<int>", 17, null),
-                                  new ColumnDesc(MY_TABLE_HIVE_NAME + ".flist", "array<float>", 18, null),
-                                  new ColumnDesc(MY_TABLE_HIVE_NAME + ".dlist", "array<double>", 19, null),
-                                  new ColumnDesc(MY_TABLE_HIVE_NAME + ".llist", "array<bigint>", 20, null),
-                                  new ColumnDesc(MY_TABLE_HIVE_NAME + ".blist", "array<tinyint>", 21, null),
-                                  new ColumnDesc(MY_TABLE_HIVE_NAME + ".bolist", "array<boolean>", 22, null),
-                                  new ColumnDesc(MY_TABLE_HIVE_NAME + ".shlist", "array<smallint>", 23, null),
-                                  new ColumnDesc(MY_TABLE_HIVE_NAME + ".slist", "array<string>", 24, null),
-                                  // Maps
-                                  new ColumnDesc(MY_TABLE_HIVE_NAME + ".stoimap", "map<string,int>", 25, null),
-                                  new ColumnDesc(MY_TABLE_HIVE_NAME + ".ftodmap", "map<float,double>", 26, null),
-                                  new ColumnDesc(MY_TABLE_HIVE_NAME + ".ltobmap", "map<bigint,tinyint>", 27, null),
-                                  new ColumnDesc(MY_TABLE_HIVE_NAME + ".botoshmap",
-                                                 "map<boolean,smallint>", 28, null),
-                                  // Custom type
-                                  new ColumnDesc(MY_TABLE_HIVE_NAME + ".v", "struct<s:string,i:int>", 29, null),
-                                  new ColumnDesc(MY_TABLE_HIVE_NAME + ".varr", "array<struct<s:string,i:int>>",
-                                                 30, null),
-                                  new ColumnDesc(MY_TABLE_HIVE_NAME + ".vlist", "array<struct<s:string,i:int>>",
-                                                 31, null),
-                                  new ColumnDesc(MY_TABLE_HIVE_NAME + ".stovmap",
-=======
     runCommand(NAMESPACE_ID, "select * from " + MY_TABLE_NAME,
                true,
                Lists.newArrayList(new ColumnDesc(MY_TABLE_NAME + ".s", "STRING", 1, null),
@@ -240,7 +193,6 @@
                                   new ColumnDesc(MY_TABLE_NAME + ".vlist", "array<struct<s:string,i:int>>",
                                                  31, null),
                                   new ColumnDesc(MY_TABLE_NAME + ".stovmap",
->>>>>>> d4694f1b
                                                  "map<string,struct<s:string,i:int>>", 32, null)
                ),
                Lists.newArrayList(
@@ -310,10 +262,6 @@
                                          new TableInfo.ColumnInfo("vlist", "array<struct<s:string,i:int>>", null),
                                          new TableInfo.ColumnInfo("stovmap", "map<string,struct<s:string,i:int>>", null)
                         ),
-<<<<<<< HEAD
-                        exploreService.getTableInfo(NAMESPACE_ID.getId(), MY_TABLE_HIVE_NAME).getSchema());
-=======
                         exploreService.getTableInfo(NAMESPACE_ID.getId(), MY_TABLE_NAME).getSchema());
->>>>>>> d4694f1b
   }
 }