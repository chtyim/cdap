/*
 * Copyright © 2015 Cask Data, Inc.
 *
 * Licensed under the Apache License, Version 2.0 (the "License"); you may not
 * use this file except in compliance with the License. You may obtain a copy of
 * the License at
 *
 * http://www.apache.org/licenses/LICENSE-2.0
 *
 * Unless required by applicable law or agreed to in writing, software
 * distributed under the License is distributed on an "AS IS" BASIS, WITHOUT
 * WARRANTIES OR CONDITIONS OF ANY KIND, either express or implied. See the
 * License for the specific language governing permissions and limitations under
 * the License.
 */

package co.cask.cdap.internal.api;

import co.cask.cdap.api.DatasetConfigurer;
import co.cask.cdap.api.data.stream.Stream;
import co.cask.cdap.api.data.stream.StreamSpecification;
import co.cask.cdap.api.dataset.Dataset;
import co.cask.cdap.api.dataset.DatasetProperties;
import co.cask.cdap.api.dataset.module.DatasetModule;
import co.cask.cdap.internal.dataset.DatasetCreationSpec;
import com.google.common.base.Preconditions;

import java.util.HashMap;
import java.util.HashSet;
import java.util.Map;
import java.util.Set;

/**
 * Implementation of {@link DatasetConfigurer} for adding datasets and streams in Configurers.
 */
// TODO: Move this class to cdap-app-fabric once CDAP_2943 is fixed
public class DefaultDatasetConfigurer implements DatasetConfigurer {

  private final Map<String, StreamSpecification> streams = new HashMap<>();
  private final Map<String, DatasetCreationSpec> datasetSpecs = new HashMap<>();
  private final Map<String, String> datasetModules = new HashMap<>();

  public Map<String, StreamSpecification> getStreams() {
    return streams;
  }

  public Map<String, DatasetCreationSpec> getDatasetSpecs() {
    return datasetSpecs;
  }

  public Map<String, String> getDatasetModules() {
    return datasetModules;
  }

  public void addStreams(Map<String, StreamSpecification> streams) {
    Set<String> duplicateStreams = findDuplicates(streams.keySet(), this.streams.keySet());
    checkArgument(duplicateStreams.isEmpty(),
                  "Streams %s have been added already. Remove the duplicates.", duplicateStreams);
    this.streams.putAll(streams);
  }

  public void addDatasetSpecs(Map<String, DatasetCreationSpec> datasetSpecs) {
    Set<String> duplicateDatasetSpecs = findDuplicates(datasetSpecs.keySet(), this.datasetSpecs.keySet());
    checkArgument(duplicateDatasetSpecs.isEmpty(),
                  "Dataset Instances %s have already been added. Remove the duplicates.", duplicateDatasetSpecs);
    this.datasetSpecs.putAll(datasetSpecs);
  }

  public void addDatasetModules(Map<String, String> datasetModules) {
<<<<<<< HEAD
    Set<String> duplicateModules = findDuplicates(datasetModules.keySet(), this.datasetModules.keySet());
    checkArgument(duplicateModules.isEmpty(),
                  "Dataset Modules %s have already been added. Remove the duplicates.", duplicateModules);
=======
    for (Map.Entry<String, String> newEntry : datasetModules.entrySet()) {
      if (datasetModules.containsKey(newEntry.getKey())) {
        Preconditions.checkArgument(datasetModules.get(newEntry.getKey()).equals(newEntry.getValue()),
                                    String.format(
                                      "DatasetModule %s has been already added with different class %s",
                                      newEntry.getKey(), datasetModules.get(newEntry.getKey())));
      }
    }
>>>>>>> 1732dd8b
    this.datasetModules.putAll(datasetModules);
  }

  private Set<String> findDuplicates(Set<String> setOne, Set<String> setTwo) {
    Set<String> duplicates = new HashSet<>(setOne);
    duplicates.retainAll(setTwo);
    return duplicates;
  }

  @Override
  public void addStream(Stream stream) {
    checkArgument(stream != null, "Stream cannot be null.");
    StreamSpecification spec = stream.configure();
    checkArgument(!streams.containsKey(spec.getName()),
                  "Stream %s has already been added. Remove the duplicate addition.", spec.getName());
    streams.put(spec.getName(), spec);
  }

  @Override
  public void addStream(String streamName) {
    checkArgument(streamName != null && !streamName.isEmpty(), "Stream Name cannot be null or empty");
    addStream(new Stream(streamName));
  }

  @Override
  public void addDatasetModule(String moduleName, Class<? extends DatasetModule> moduleClass) {
    checkArgument(moduleName != null, "Dataset module name cannot be null.");
    checkArgument(moduleClass != null, "Dataset module class cannot be null.");
    checkArgument(!datasetModules.containsKey(moduleName),
                  "DatasetModule %s has already been added. Remove the duplicate addition.", moduleName);
    datasetModules.put(moduleName, moduleClass.getName());
  }

  @Override
  public void addDatasetType(Class<? extends Dataset> datasetClass) {
    checkArgument(datasetClass != null, "Dataset class cannot be null.");
    checkArgument(!datasetModules.containsKey(datasetClass.getName()),
                  "DatasetType %s has already been added. Remove the duplicate addition.", datasetClass.getName());
    datasetModules.put(datasetClass.getName(), datasetClass.getName());
  }

  @Override
  public void createDataset(String datasetInstanceName, String typeName, DatasetProperties properties) {
    checkArgument(datasetInstanceName != null, "Dataset instance name cannot be null.");
    checkArgument(typeName != null, "Dataset type name cannot be null.");
    checkArgument(properties != null, "Instance properties name cannot be null.");
    checkArgument(!datasetSpecs.containsKey(datasetInstanceName),
                  "DatasetInstance %s has already been added. Remove the duplicate addition.", datasetInstanceName);
    datasetSpecs.put(datasetInstanceName,
                         new DatasetCreationSpec(datasetInstanceName, typeName, properties));
  }

  @Override
  public void createDataset(String datasetName, String typeName) {
    createDataset(datasetName, typeName, DatasetProperties.EMPTY);
  }

  @Override
  public void createDataset(String datasetInstanceName, Class<? extends Dataset> datasetClass,
                            DatasetProperties properties) {
    checkArgument(datasetInstanceName != null, "Dataset instance name cannot be null.");
    checkArgument(datasetClass != null, "Dataset class name cannot be null.");
    checkArgument(properties != null, "Instance properties name cannot be null.");
    checkArgument(!datasetSpecs.containsKey(datasetInstanceName),
                  "DatasetInstance %s has already been added. Remove the duplicate addition.", datasetInstanceName);
    datasetSpecs.put(datasetInstanceName,
                     new DatasetCreationSpec(datasetInstanceName, datasetClass.getName(), properties));
    datasetModules.put(datasetClass.getName(), datasetClass.getName());
  }

  @Override
  public void createDataset(String datasetName, Class<? extends Dataset> datasetClass) {
    createDataset(datasetName, datasetClass, DatasetProperties.EMPTY);
  }

  private void checkArgument(boolean condition, String template, Object...args) {
    if (!condition) {
      throw new IllegalArgumentException(String.format(template, args));
    }
  }
}<|MERGE_RESOLUTION|>--- conflicted
+++ resolved
@@ -67,11 +67,6 @@
   }
 
   public void addDatasetModules(Map<String, String> datasetModules) {
-<<<<<<< HEAD
-    Set<String> duplicateModules = findDuplicates(datasetModules.keySet(), this.datasetModules.keySet());
-    checkArgument(duplicateModules.isEmpty(),
-                  "Dataset Modules %s have already been added. Remove the duplicates.", duplicateModules);
-=======
     for (Map.Entry<String, String> newEntry : datasetModules.entrySet()) {
       if (datasetModules.containsKey(newEntry.getKey())) {
         Preconditions.checkArgument(datasetModules.get(newEntry.getKey()).equals(newEntry.getValue()),
@@ -80,7 +75,6 @@
                                       newEntry.getKey(), datasetModules.get(newEntry.getKey())));
       }
     }
->>>>>>> 1732dd8b
     this.datasetModules.putAll(datasetModules);
   }
 
