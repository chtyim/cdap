--- conflicted
+++ resolved
@@ -43,11 +43,7 @@
     </dependency>
     <dependency>
       <groupId>co.cask.cdap</groupId>
-<<<<<<< HEAD
-      <artifactId>cdap-notifications</artifactId>
-=======
       <artifactId>cdap-notifications-api</artifactId>
->>>>>>> bc72e7d4
       <version>${project.version}</version>
     </dependency>
     <dependency>
