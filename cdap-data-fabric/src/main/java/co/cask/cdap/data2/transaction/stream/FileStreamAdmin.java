--- conflicted
+++ resolved
@@ -103,11 +103,7 @@
     // is done external to this class.
     List<Location> locations;
     try {
-<<<<<<< HEAD
-      locations = getNamespaceLocation(namespace).list();
-=======
       locations = getStreamBaseLocation(namespace).list();
->>>>>>> 359a461e
     } catch (FileNotFoundException e) {
       // If the stream base doesn't exists, nothing need to be deleted
       locations = ImmutableList.of();
@@ -308,11 +304,7 @@
   }
 
   private void assertNamespaceHomeExists(Id.Namespace namespaceId) throws IOException {
-<<<<<<< HEAD
-    Location namespaceHomeLocation = Locations.getParent(getNamespaceLocation(namespaceId));
-=======
     Location namespaceHomeLocation = Locations.getParent(getStreamBaseLocation(namespaceId));
->>>>>>> 359a461e
     Preconditions.checkArgument(namespaceHomeLocation != null && namespaceHomeLocation.exists(),
                                 "Home directory %s for namespace %s not found", namespaceHomeLocation, namespaceId);
   }
@@ -358,21 +350,13 @@
    * Returns the location for the given stream.
    */
   private Location getStreamLocation(Id.Stream streamId) throws IOException {
-<<<<<<< HEAD
-    return getNamespaceLocation(streamId.getNamespace()).append(streamId.getName());
-=======
     return getStreamBaseLocation(streamId.getNamespace()).append(streamId.getName());
->>>>>>> 359a461e
   }
 
   /**
    * Returns the location for the given namespace that contains all streams belong to that namespace.
    */
-<<<<<<< HEAD
-  private Location getNamespaceLocation(Id.Namespace namespace) throws IOException {
-=======
   private Location getStreamBaseLocation(Id.Namespace namespace) throws IOException {
->>>>>>> 359a461e
     return locationFactory.create(namespace.getId()).append(streamBaseDirPath);
   }
 
