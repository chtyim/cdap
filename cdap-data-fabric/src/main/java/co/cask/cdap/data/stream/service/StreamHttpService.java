/*
 * Copyright © 2014 Cask Data, Inc.
 *
 * Licensed under the Apache License, Version 2.0 (the "License"); you may not
 * use this file except in compliance with the License. You may obtain a copy of
 * the License at
 *
 * http://www.apache.org/licenses/LICENSE-2.0
 *
 * Unless required by applicable law or agreed to in writing, software
 * distributed under the License is distributed on an "AS IS" BASIS, WITHOUT
 * WARRANTIES OR CONDITIONS OF ANY KIND, either express or implied. See the
 * License for the specific language governing permissions and limitations under
 * the License.
 */
package co.cask.cdap.data.stream.service;

import co.cask.cdap.common.conf.CConfiguration;
import co.cask.cdap.common.conf.Constants;
import co.cask.cdap.common.hooks.MetricsReporterHook;
import co.cask.cdap.common.http.CommonNettyHttpServiceBuilder;
import co.cask.cdap.common.logging.LoggingContextAccessor;
import co.cask.cdap.common.logging.ServiceLoggingContext;
import co.cask.cdap.common.metrics.MetricsCollectionService;
import co.cask.http.HttpHandler;
import co.cask.http.NettyHttpService;
import com.google.common.base.Objects;
import com.google.common.base.Supplier;
import com.google.common.collect.ImmutableList;
import com.google.common.util.concurrent.AbstractIdleService;
import com.google.inject.Inject;
import com.google.inject.name.Named;
import org.apache.twill.common.Cancellable;
import org.apache.twill.discovery.Discoverable;
import org.apache.twill.discovery.DiscoveryService;
import org.jboss.netty.buffer.HeapChannelBufferFactory;

import java.net.InetSocketAddress;
import java.util.Set;
import javax.annotation.Nullable;

/**
 * A Http service endpoint that host the stream handler.
 */
public final class StreamHttpService extends AbstractIdleService implements Supplier<Discoverable> {

  private final DiscoveryService discoveryService;
  private final NettyHttpService httpService;
<<<<<<< HEAD
  private final StreamCoordinatorClient streamCoordinatorClient;
  private final StreamCoordinator streamCoordinator;
  private final StreamFileJanitorService janitorService;
=======
>>>>>>> 0e9b6f96
  private Cancellable cancellable;
  private Discoverable discoverable;

  @Inject
  public StreamHttpService(CConfiguration cConf, DiscoveryService discoveryService,
                           @Named(Constants.Stream.STREAM_HANDLER) Set<HttpHandler> handlers,
                           @Nullable MetricsCollectionService metricsCollectionService) {
    this.discoveryService = discoveryService;
<<<<<<< HEAD
    this.streamCoordinator = streamCoordinator;
    this.janitorService = janitorService;
    this.streamCoordinatorClient = streamCoordinatorClient;
=======
>>>>>>> 0e9b6f96

    int workerThreads = cConf.getInt(Constants.Stream.WORKER_THREADS, 10);
    this.httpService = new CommonNettyHttpServiceBuilder(cConf)
      .addHttpHandlers(handlers)
      .setHandlerHooks(ImmutableList.of(new MetricsReporterHook(metricsCollectionService,
                                                                Constants.Stream.STREAM_HANDLER)))
      .setHost(cConf.get(Constants.Stream.ADDRESS))
      .setWorkerThreadPoolSize(workerThreads)
      .setExecThreadPoolSize(0)         // Execution happens in the io worker thread directly
      .setConnectionBacklog(20000)
      .setChannelConfig("child.bufferFactory",
                        HeapChannelBufferFactory.getInstance()) // ChannelBufferFactory that always creates new Buffer
      .build();
  }

  @Override
  protected void startUp() throws Exception {
    LoggingContextAccessor.setLoggingContext(new ServiceLoggingContext(Constants.Logging.SYSTEM_NAME,
                                                                       Constants.Logging.COMPONENT_NAME,
                                                                       Constants.Service.STREAMS));
    httpService.startAndWait();

    discoverable = new Discoverable() {
      @Override
      public String getName() {
        return Constants.Service.STREAMS;
      }

      @Override
      public InetSocketAddress getSocketAddress() {
        return httpService.getBindAddress();
      }
    };
    cancellable = discoveryService.register(discoverable);
<<<<<<< HEAD

    janitorService.startAndWait();
    streamCoordinator.setHandlerDiscoverable(discoverable);
    streamCoordinator.startAndWait();
    streamCoordinatorClient.startAndWait();
=======
>>>>>>> 0e9b6f96
}

  @Override
  protected void shutDown() throws Exception {
<<<<<<< HEAD
    janitorService.stopAndWait();

=======
>>>>>>> 0e9b6f96
    try {
      if (cancellable != null) {
        cancellable.cancel();
      }
    } finally {
      httpService.stopAndWait();
    }
  }

  @Override
  public String toString() {
    return Objects.toStringHelper(this)
      .add("bindAddress", httpService.getBindAddress())
      .toString();
  }

  /**
   * Get the address the server has bound to.
   *
   * @return socket address the server has bound to.
   */
  public InetSocketAddress getBindAddress() {
    return discoverable.getSocketAddress();
  }

  @Override
  public Discoverable get() {
    return discoverable;
  }
}<|MERGE_RESOLUTION|>--- conflicted
+++ resolved
@@ -46,12 +46,6 @@
 
   private final DiscoveryService discoveryService;
   private final NettyHttpService httpService;
-<<<<<<< HEAD
-  private final StreamCoordinatorClient streamCoordinatorClient;
-  private final StreamCoordinator streamCoordinator;
-  private final StreamFileJanitorService janitorService;
-=======
->>>>>>> 0e9b6f96
   private Cancellable cancellable;
   private Discoverable discoverable;
 
@@ -60,12 +54,6 @@
                            @Named(Constants.Stream.STREAM_HANDLER) Set<HttpHandler> handlers,
                            @Nullable MetricsCollectionService metricsCollectionService) {
     this.discoveryService = discoveryService;
-<<<<<<< HEAD
-    this.streamCoordinator = streamCoordinator;
-    this.janitorService = janitorService;
-    this.streamCoordinatorClient = streamCoordinatorClient;
-=======
->>>>>>> 0e9b6f96
 
     int workerThreads = cConf.getInt(Constants.Stream.WORKER_THREADS, 10);
     this.httpService = new CommonNettyHttpServiceBuilder(cConf)
@@ -100,23 +88,10 @@
       }
     };
     cancellable = discoveryService.register(discoverable);
-<<<<<<< HEAD
-
-    janitorService.startAndWait();
-    streamCoordinator.setHandlerDiscoverable(discoverable);
-    streamCoordinator.startAndWait();
-    streamCoordinatorClient.startAndWait();
-=======
->>>>>>> 0e9b6f96
 }
 
   @Override
   protected void shutDown() throws Exception {
-<<<<<<< HEAD
-    janitorService.stopAndWait();
-
-=======
->>>>>>> 0e9b6f96
     try {
       if (cancellable != null) {
         cancellable.cancel();
