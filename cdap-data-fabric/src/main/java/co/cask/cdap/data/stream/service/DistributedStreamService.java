--- conflicted
+++ resolved
@@ -536,11 +536,7 @@
       this.streamFeed = new Id.NotificationFeed.Builder()
         .setNamespaceId(streamId.getNamespaceId())
         .setCategory(Constants.Notification.Stream.STREAM_FEED_CATEGORY)
-<<<<<<< HEAD
-        .setName(String.format("%sSize", streamName))
-=======
-        .setName(streamId.getName())
->>>>>>> 534b5676
+        .setName(String.format("%sSize", streamId.getName()))
         .build();
     }
 
