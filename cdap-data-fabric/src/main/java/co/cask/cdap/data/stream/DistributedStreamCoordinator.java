--- conflicted
+++ resolved
@@ -215,17 +215,6 @@
 
     @Override
     public void onChange(Collection<PartitionReplica> partitionReplicas) {
-<<<<<<< HEAD
-      Collection<String> streamNames = Collections2.transform(partitionReplicas,
-                                                              new Function<PartitionReplica, String>() {
-        @Nullable
-        @Override
-        public String apply(@Nullable PartitionReplica input) {
-          return input != null ? input.getName() : null;
-        }
-      });
-      streamsHeartbeatsAggregator.listenToStreams(streamNames);
-=======
       Collection<String> streamNames = Collections2.transform(
         partitionReplicas,
         new Function<PartitionReplica, String>() {
@@ -236,7 +225,6 @@
           }
         });
       callLeaderCallbacks(ImmutableSet.copyOf(streamNames));
->>>>>>> 1bdd3dc4
     }
 
     @Override
