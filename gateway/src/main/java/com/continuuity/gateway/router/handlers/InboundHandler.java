package com.continuuity.gateway.router.handlers;

import com.continuuity.gateway.router.HeaderDecoder;
import com.continuuity.gateway.router.RouterServiceLookup;
<<<<<<< HEAD
import com.continuuity.security.auth.TokenValidator;
=======
import org.apache.twill.discovery.Discoverable;
>>>>>>> 76b4cb75
import com.google.common.base.Supplier;
import org.apache.twill.discovery.Discoverable;
import org.jboss.netty.bootstrap.ClientBootstrap;
import org.jboss.netty.buffer.ChannelBuffer;
import org.jboss.netty.buffer.ChannelBuffers;
import org.jboss.netty.channel.Channel;
import org.jboss.netty.channel.ChannelFuture;
import org.jboss.netty.channel.ChannelFutureListener;
import org.jboss.netty.channel.ChannelHandlerContext;
import org.jboss.netty.channel.ChannelStateEvent;
import org.jboss.netty.channel.ExceptionEvent;
import org.jboss.netty.channel.MessageEvent;
import org.jboss.netty.channel.SimpleChannelUpstreamHandler;
import org.slf4j.Logger;
import org.slf4j.LoggerFactory;
<<<<<<< HEAD

import java.net.InetSocketAddress;
=======
>>>>>>> 76b4cb75

import java.net.InetSocketAddress;

/**
 * Proxies incoming requests to a discoverable endpoint.
 */
public class InboundHandler extends SimpleChannelUpstreamHandler {
  private static final Logger LOG = LoggerFactory.getLogger(InboundHandler.class);

  private final ClientBootstrap clientBootstrap;
  private final RouterServiceLookup serviceLookup;

<<<<<<< HEAD
  private volatile ChannelFuture outboundFuture;
  private TokenValidator tokenValidator;
  private boolean securityEnabled;
  private String realm;
=======
  private volatile Channel outboundChannel;
>>>>>>> 76b4cb75

  public InboundHandler(ClientBootstrap clientBootstrap, final RouterServiceLookup serviceLookup) {
    this.clientBootstrap = clientBootstrap;
    this.serviceLookup = serviceLookup;
  }

  private void openOutboundAndWrite(MessageEvent e) throws Exception {
    final ChannelBuffer msg = (ChannelBuffer) e.getMessage();
    msg.markReaderIndex();

    // Suspend incoming traffic until connected to the outbound service.
    final Channel inboundChannel = e.getChannel();
    inboundChannel.setReadable(false);

    // Discover endpoint.
    int inboundPort = ((InetSocketAddress) inboundChannel.getLocalAddress()).getPort();
    Discoverable discoverable = serviceLookup.getDiscoverable(inboundPort, new Supplier<HeaderDecoder.HeaderInfo>() {
      @Override
      public HeaderDecoder.HeaderInfo get() {
        return HeaderDecoder.decodeHeader(msg);
      }
    });

    if (discoverable == null) {
      inboundChannel.close();
      return;
    }

    // Connect to outbound service.
    final InetSocketAddress address = discoverable.getSocketAddress();
    LOG.trace("Opening connection from {} to {} for {}",
              inboundChannel.getLocalAddress(), address, inboundChannel.getRemoteAddress());
    ChannelFuture outFuture = clientBootstrap.connect(address);
    this.outboundFuture = outFuture;

    Channel outboundChannel = outFuture.getChannel();
    outboundChannel.getPipeline().addLast("outbound-handler", new OutboundHandler(inboundChannel));
    // the decoder is added after Outboundhandler in the pipeline as it is a downstream channel
    outboundChannel.getPipeline().addLast("HttpRequestEncoder", new HttpRequestEncoder());

    outFuture.addListener(new ChannelFutureListener() {
      public void operationComplete(ChannelFuture future) throws Exception {
        if (future.isSuccess()) {
<<<<<<< HEAD

          // Write the message to outBoundChannel.
          future.getChannel().write(msg);
=======
          outboundChannel.getPipeline().addLast("outbound-handler", new OutboundHandler(inboundChannel));

          // Connection attempt succeeded.

          // Write the message to outBoundChannel.
          msg.resetReaderIndex();
          outboundChannel.write(msg);
>>>>>>> 76b4cb75

          // Begin to accept incoming traffic.
          inboundChannel.setReadable(true);
          LOG.trace("Connection opened from {} to {} for {}",
                    inboundChannel.getLocalAddress(), address, inboundChannel.getRemoteAddress());
        } else {
          // Close the connection if the connection attempt has failed.
          inboundChannel.close();
          LOG.trace("Failed to open connection from {} to {} for {}",
                    inboundChannel.getLocalAddress(), address, inboundChannel.getRemoteAddress(), future.getCause());
        }
      }
    });
  }

  @Override
  public void messageReceived(ChannelHandlerContext ctx, final MessageEvent e) throws Exception {
    if (outboundFuture == null) {
      openOutboundAndWrite(e);
    } else if (outboundFuture.isSuccess()) {
      outboundFuture.getChannel().write(e.getMessage());
    } else {
      outboundFuture.addListener(new ChannelFutureListener() {
        @Override
        public void operationComplete(ChannelFuture future) throws Exception {
          if (future.isSuccess()) {
            outboundFuture.getChannel().write(e.getMessage());
          }
        }
      });
    }
<<<<<<< HEAD
=======

    ChannelBuffer msg = (ChannelBuffer) e.getMessage();
    outboundChannel.write(msg);
>>>>>>> 76b4cb75
  }

  @Override
  public void channelInterestChanged(ChannelHandlerContext ctx, final ChannelStateEvent e) throws Exception {
    if (outboundFuture != null) {
      final Channel channel = outboundFuture.getChannel();
      channel.getPipeline().execute(new Runnable() {
        @Override
        public void run() {
          // If inboundChannel is not saturated anymore, continue accepting
          // the incoming traffic from the outboundChannel.
          if (e.getChannel().isWritable()) {
            LOG.trace("Setting outboundChannel readable.");
            channel.setReadable(true);
          } else {
            // If inboundChannel is saturated, do not read from outboundChannel
            LOG.trace("Setting outboundChannel non-readable.");
            channel.setReadable(false);
          }
        }
      });
    }
  }

  @Override
  public void channelClosed(ChannelHandlerContext ctx, ChannelStateEvent e) throws Exception {
    if (outboundFuture != null) {
      closeOnFlush(outboundFuture.getChannel());
    }
  }

  @Override
  public void exceptionCaught(ChannelHandlerContext ctx, ExceptionEvent e) throws Exception {
    LOG.error("Got exception", e.getCause());
    closeOnFlush(e.getChannel());
  }

  /**
   * Closes the specified channel after all queued write requests are flushed.
   */
  static void closeOnFlush(Channel ch) {
    if (ch.isConnected()) {
      ch.write(ChannelBuffers.EMPTY_BUFFER).addListener(ChannelFutureListener.CLOSE);
    }
  }
}<|MERGE_RESOLUTION|>--- conflicted
+++ resolved
@@ -2,13 +2,8 @@
 
 import com.continuuity.gateway.router.HeaderDecoder;
 import com.continuuity.gateway.router.RouterServiceLookup;
-<<<<<<< HEAD
-import com.continuuity.security.auth.TokenValidator;
-=======
 import org.apache.twill.discovery.Discoverable;
->>>>>>> 76b4cb75
 import com.google.common.base.Supplier;
-import org.apache.twill.discovery.Discoverable;
 import org.jboss.netty.bootstrap.ClientBootstrap;
 import org.jboss.netty.buffer.ChannelBuffer;
 import org.jboss.netty.buffer.ChannelBuffers;
@@ -22,11 +17,6 @@
 import org.jboss.netty.channel.SimpleChannelUpstreamHandler;
 import org.slf4j.Logger;
 import org.slf4j.LoggerFactory;
-<<<<<<< HEAD
-
-import java.net.InetSocketAddress;
-=======
->>>>>>> 76b4cb75
 
 import java.net.InetSocketAddress;
 
@@ -39,14 +29,7 @@
   private final ClientBootstrap clientBootstrap;
   private final RouterServiceLookup serviceLookup;
 
-<<<<<<< HEAD
-  private volatile ChannelFuture outboundFuture;
-  private TokenValidator tokenValidator;
-  private boolean securityEnabled;
-  private String realm;
-=======
   private volatile Channel outboundChannel;
->>>>>>> 76b4cb75
 
   public InboundHandler(ClientBootstrap clientBootstrap, final RouterServiceLookup serviceLookup) {
     this.clientBootstrap = clientBootstrap;
@@ -80,21 +63,11 @@
     LOG.trace("Opening connection from {} to {} for {}",
               inboundChannel.getLocalAddress(), address, inboundChannel.getRemoteAddress());
     ChannelFuture outFuture = clientBootstrap.connect(address);
-    this.outboundFuture = outFuture;
 
-    Channel outboundChannel = outFuture.getChannel();
-    outboundChannel.getPipeline().addLast("outbound-handler", new OutboundHandler(inboundChannel));
-    // the decoder is added after Outboundhandler in the pipeline as it is a downstream channel
-    outboundChannel.getPipeline().addLast("HttpRequestEncoder", new HttpRequestEncoder());
-
+    outboundChannel = outFuture.getChannel();
     outFuture.addListener(new ChannelFutureListener() {
       public void operationComplete(ChannelFuture future) throws Exception {
         if (future.isSuccess()) {
-<<<<<<< HEAD
-
-          // Write the message to outBoundChannel.
-          future.getChannel().write(msg);
-=======
           outboundChannel.getPipeline().addLast("outbound-handler", new OutboundHandler(inboundChannel));
 
           // Connection attempt succeeded.
@@ -102,7 +75,6 @@
           // Write the message to outBoundChannel.
           msg.resetReaderIndex();
           outboundChannel.write(msg);
->>>>>>> 76b4cb75
 
           // Begin to accept incoming traffic.
           inboundChannel.setReadable(true);
@@ -119,45 +91,31 @@
   }
 
   @Override
-  public void messageReceived(ChannelHandlerContext ctx, final MessageEvent e) throws Exception {
-    if (outboundFuture == null) {
+  public void messageReceived(ChannelHandlerContext ctx, MessageEvent e) throws Exception {
+    if (outboundChannel == null) {
       openOutboundAndWrite(e);
-    } else if (outboundFuture.isSuccess()) {
-      outboundFuture.getChannel().write(e.getMessage());
-    } else {
-      outboundFuture.addListener(new ChannelFutureListener() {
-        @Override
-        public void operationComplete(ChannelFuture future) throws Exception {
-          if (future.isSuccess()) {
-            outboundFuture.getChannel().write(e.getMessage());
-          }
-        }
-      });
+      return;
     }
-<<<<<<< HEAD
-=======
 
     ChannelBuffer msg = (ChannelBuffer) e.getMessage();
     outboundChannel.write(msg);
->>>>>>> 76b4cb75
   }
 
   @Override
   public void channelInterestChanged(ChannelHandlerContext ctx, final ChannelStateEvent e) throws Exception {
-    if (outboundFuture != null) {
-      final Channel channel = outboundFuture.getChannel();
-      channel.getPipeline().execute(new Runnable() {
+    if (outboundChannel != null) {
+      outboundChannel.getPipeline().execute(new Runnable() {
         @Override
         public void run() {
           // If inboundChannel is not saturated anymore, continue accepting
           // the incoming traffic from the outboundChannel.
           if (e.getChannel().isWritable()) {
             LOG.trace("Setting outboundChannel readable.");
-            channel.setReadable(true);
+            outboundChannel.setReadable(true);
           } else {
             // If inboundChannel is saturated, do not read from outboundChannel
             LOG.trace("Setting outboundChannel non-readable.");
-            channel.setReadable(false);
+            outboundChannel.setReadable(false);
           }
         }
       });
@@ -166,8 +124,8 @@
 
   @Override
   public void channelClosed(ChannelHandlerContext ctx, ChannelStateEvent e) throws Exception {
-    if (outboundFuture != null) {
-      closeOnFlush(outboundFuture.getChannel());
+    if (outboundChannel != null) {
+      closeOnFlush(outboundChannel);
     }
   }
 
