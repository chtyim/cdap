--- conflicted
+++ resolved
@@ -1,5 +1,3 @@
-<<<<<<< HEAD
-=======
 <!--
   Copyright © 2015 Cask Data, Inc.
 
@@ -15,8 +13,6 @@
   License for the specific language governing permissions and limitations under
   the License.
 -->
-
->>>>>>> 3f163022
 <div class="sr-only" id="sidepanel-anchor"></div>
 <div ng-controller="WorkflowsRunsStatusController as StatusController">
   <my-workflow-graph data-model="StatusController.data"
