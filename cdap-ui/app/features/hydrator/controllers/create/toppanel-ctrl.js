--- conflicted
+++ resolved
@@ -24,35 +24,23 @@
     this.canvasOperations = [
       {
         name: 'Export',
-<<<<<<< HEAD
-        icon: 'fa-external-link-square'
+        icon: 'fa-external-link-square',
+        fn: this.onExport.bind(this)
       },
       {
         name: 'Save',
-        icon: 'fa-floppy-o'
-      },
-      {
-        name: 'Validate',
-        icon: 'fa-code'
-      },
-      {
-        name: 'Publish',
-        icon: 'fa-plus'
-=======
-        fn: this.onExport.bind(this)
-      },
-      {
-        name: 'Save Draft',
+        icon: 'fa-floppy-o',
         fn: this.onSaveDraft.bind(this)
       },
       {
         name: 'Validate',
+        icon: 'fa-code',
         fn: this.onValidate.bind(this)
       },
       {
         name: 'Publish',
+        icon: 'fa-paper-plane',
         fn: this.onPublish.bind(this)
->>>>>>> 11cbe173
       }
     ];
     this.$stateParams = $stateParams;
