@import "../../styles/variables.less";
my-plumb {
  display: block;
  overflow: auto;

  .my-js-plumb {
    position: relative;
    width: inherit;
    overflow: auto;
    height: inherit;
    background-image: url('../img/grid.png');
    border: 0.5px solid #c5c7d3;
    margin-top: -1px;

    &.disabled {
      background-image: none;
      border: 1px solid #dddddd;
      background-color: #f6f6f6;
      border-radius: 4px;
    }

    .box {
      background-repeat: no-repeat;
      position: absolute;
      text-align: center;
      cursor: move;
      left: 100px;
      top: 250px;
      color: white;
      padding: 20px 10px 10px;
      overflow: hidden;

<<<<<<< HEAD
      div.icon {
        font-size: 300%;
=======
      .icon.fa {
        font-size: 200%;
        margin-bottom: 10px;
>>>>>>> 8e976845
      }
      .icon.fa, .fa.fa-close {
        cursor: pointer;
      }
      .fa.fa-close {
        font-size: 11px;
      }
      .plugin-name {
        font-size: 13px;
        overflow: hidden;
        text-overflow: ellipsis;
        margin-bottom: 10px;
      }

      &.source {
        background-image: url('@{img-path}/ico_source.png');
        height: 117px;
        width: 92px;
        left: 30vw;
      }

      &.transform {
        background-image: url('@{img-path}/ico_transform.png');
        height: 117px;
        width: 102px;
        left: 50vw;
      }

      &.sink {
        background-image: url('@{img-path}/ico_sink.png');
        height: 117px;
        width: 92px;
        left: 70vw;
      }


      .label-as-badge {
        border-radius: 50%;
      }

      .error-node-notification {
        position: absolute;
        top: 3px;
        right: 5px;

        .badge-danger {
          background-color: @brand-danger;

          > i {
            margin-left: 0;
            color: white;
          }
        }
      }
    }

    .error-container {
      position: fixed;
      bottom: 50px;
      left: 0;
      right: 0;
      width: 75%;
      margin: 0 auto;

      .error-close-icon {
        cursor: pointer;
      }

      &.well {
        background-color: @brand-danger;
        border-radius: 8px;
        color: white;
      }
    }
    #plumb-container {
      height: 100%;
      width: inherit;
    }
  }
}

.tooltip .tooltip-inner {
  ul {
    padding-left: 20px;
  }
}<|MERGE_RESOLUTION|>--- conflicted
+++ resolved
@@ -30,16 +30,11 @@
       padding: 20px 10px 10px;
       overflow: hidden;
 
-<<<<<<< HEAD
       div.icon {
-        font-size: 300%;
-=======
-      .icon.fa {
         font-size: 200%;
         margin-bottom: 10px;
->>>>>>> 8e976845
       }
-      .icon.fa, .fa.fa-close {
+      .icon, .icon.fa, .fa.fa-close {
         cursor: pointer;
       }
       .fa.fa-close {
