--- conflicted
+++ resolved
@@ -24,12 +24,8 @@
 import co.cask.cdap.cli.util.table.AltStyleTableRenderer;
 import co.cask.cdap.cli.util.table.TableRenderer;
 import co.cask.cdap.client.config.ClientConfig;
-<<<<<<< HEAD
-=======
 import co.cask.cdap.client.config.ConnectionConfig;
 import co.cask.cdap.client.exception.DisconnectedException;
-import co.cask.cdap.client.util.RESTClient;
->>>>>>> 21a7530c
 import co.cask.cdap.common.conf.CConfiguration;
 import co.cask.cdap.common.conf.Constants;
 import co.cask.common.cli.CLI;
@@ -92,11 +88,9 @@
 
   private final CLI cli;
   private final Iterable<CommandSet<Command>> commands;
-  private final LaunchOptions options;
   private final CLIConfig cliConfig;
 
   public CLIMain(final LaunchOptions options, final CLIConfig cliConfig) throws URISyntaxException, IOException {
-    this.options = options;
     this.cliConfig = cliConfig;
 
     final PrintStream output = cliConfig.getOutput();
@@ -120,17 +114,8 @@
     InstanceURIParser instanceURIParser = injector.getInstance(InstanceURIParser.class);
     if (options.isAutoconnect()) {
       try {
-<<<<<<< HEAD
-        CLIConfig.ConnectionInfo connectionInfo = instanceURIParser.parse(options.getUri());
+        ConnectionConfig connectionInfo = instanceURIParser.parse(options.getUri());
         cliConfig.tryConnect(connectionInfo, output, options.isDebug());
-        cliConfig.getClientConfig().setHostname(connectionInfo.getHostname());
-        cliConfig.getClientConfig().setPort(connectionInfo.getPort());
-        cliConfig.getClientConfig().setSSLEnabled(connectionInfo.isSSLEnabled());
-        cliConfig.getClientConfig().setNamespace(connectionInfo.getNamespace());
-=======
-        ConnectionConfig connectionInfo = instanceURIParser.parse(uri);
-        cliConfig.tryConnect(connectionInfo, output, debug);
->>>>>>> 21a7530c
       } catch (Exception e) {
         if (options.isDebug()) {
           e.printStackTrace(output);
@@ -252,36 +237,8 @@
       String[] commandArgs = command.getArgs();
 
       try {
-<<<<<<< HEAD
-        final CLIConfig cliConfig = new CLIConfig(ClientConfig.builder().build(),
-                                                  output, new AltStyleTableRenderer());
+        final CLIConfig cliConfig = new CLIConfig(ClientConfig.builder().build(), output, new AltStyleTableRenderer());
         CLIMain cliMain = new CLIMain(launchOptions, cliConfig);
-=======
-        ClientConfig clientConfig = new ClientConfig.Builder()
-          .setConnectionConfig(null)
-          .setVerifySSLCert(verifySSL)
-          .build();
-        final CLIConfig cliConfig = new CLIConfig(clientConfig);
-        Injector injector = Guice.createInjector(
-          new AbstractModule() {
-            @Override
-            protected void configure() {
-              bind(PrintStream.class).toInstance(output);
-              bind(String.class).annotatedWith(Names.named(NAME_URI)).toInstance(uri);
-              bind(Boolean.class).annotatedWith(Names.named(NAME_VERIFY_SSL)).toInstance(verifySSL);
-              bind(Boolean.class).annotatedWith(Names.named(NAME_DEBUG)).toInstance(debug);
-              bind(Boolean.class).annotatedWith(Names.named(NAME_AUTOCONNECT)).toInstance(autoconnect);
-              bind(CLIConfig.class).toInstance(cliConfig);
-              bind(ClientConfig.class).toInstance(cliConfig.getClientConfig());
-              bind(CConfiguration.class).toInstance(CConfiguration.create());
-              bind(TableRenderer.class).to(AltStyleTableRenderer.class);
-              bind(RESTClient.class).toInstance(new RESTClient(cliConfig.getClientConfig()));
-            }
-          }
-        );
-
-        CLIMain cliMain = injector.getInstance(CLIMain.class);
->>>>>>> 21a7530c
         CLI cli = cliMain.getCLI();
 
         if (commandArgs.length == 0) {
