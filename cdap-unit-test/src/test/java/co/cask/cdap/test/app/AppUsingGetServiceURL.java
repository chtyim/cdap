/*
 * Copyright © 2014 Cask Data, Inc.
 *
 * Licensed under the Apache License, Version 2.0 (the "License"); you may not
 * use this file except in compliance with the License. You may obtain a copy of
 * the License at
 *
 * http://www.apache.org/licenses/LICENSE-2.0
 *
 * Unless required by applicable law or agreed to in writing, software
 * distributed under the License is distributed on an "AS IS" BASIS, WITHOUT
 * WARRANTIES OR CONDITIONS OF ANY KIND, either express or implied. See the
 * License for the specific language governing permissions and limitations under
 * the License.
 */

package co.cask.cdap.test.app;

import co.cask.cdap.api.annotation.Handle;
import co.cask.cdap.api.annotation.UseDataSet;
import co.cask.cdap.api.app.AbstractApplication;
import co.cask.cdap.api.common.Bytes;
import co.cask.cdap.api.data.DataSetContext;
import co.cask.cdap.api.dataset.lib.KeyValueTable;
import co.cask.cdap.api.procedure.AbstractProcedure;
import co.cask.cdap.api.procedure.ProcedureRequest;
import co.cask.cdap.api.procedure.ProcedureResponder;
import co.cask.cdap.api.procedure.ProcedureResponse;
import co.cask.cdap.api.service.AbstractService;
import co.cask.cdap.api.service.AbstractServiceWorker;
import co.cask.cdap.api.service.ServiceWorkerContext;
import co.cask.cdap.api.service.TxRunnable;
import co.cask.cdap.api.service.http.AbstractHttpServiceHandler;
import co.cask.cdap.api.service.http.HttpServiceRequest;
import co.cask.cdap.api.service.http.HttpServiceResponder;
import com.google.common.base.Charsets;
import com.google.common.io.ByteStreams;
import org.slf4j.Logger;
import org.slf4j.LoggerFactory;

import java.io.IOException;
import java.net.HttpURLConnection;
import java.net.MalformedURLException;
import java.net.URL;
import javax.ws.rs.GET;
import javax.ws.rs.Path;

/**
 * AppWithServices with a CentralService, which other programs will hit via their context's getServiceURL method.
 * This CentralService returns a constant string value {@link #ANSWER}, which is checked for in the test cases.
 */
public class AppUsingGetServiceURL extends AbstractApplication {
  public static final String APP_NAME = "AppUsingGetServiceURL";
  public static final String CENTRAL_SERVICE = "CentralService";
  public static final String SERVICE_WITH_WORKER = "ServiceWithWorker";
  public static final String PROCEDURE = "ForwardingProcedure";
  public static final String ANSWER = "MagicalString";
  public static final String DATASET_NAME = "SharedDataSet";
  public static final String DATASET_WHICH_KEY = "WhichKey";
  public static final String DATASET_KEY = "Key";
  public static final String WORKER_INSTANCES_DATASET = "WorkerInstancesDataset";

  @Override
  public void configure() {
<<<<<<< HEAD
      setName(APP_NAME);
      addProcedure(new ForwardingProcedure());
      addService(new ServiceWithWorker());
      addLocalService(new CentralService());
      createDataset(DATASET_NAME, KeyValueTable.class);
=======
    setName(APP_NAME);
    addProcedure(new ForwardingProcedure());
    addService(new CentralService());
    addService(new ServiceWithWorker());
    createDataset(DATASET_NAME, KeyValueTable.class);
    createDataset(WORKER_INSTANCES_DATASET, KeyValueTable.class);
>>>>>>> 72ac885f
  }


  public static final class ForwardingProcedure extends AbstractProcedure {

    @UseDataSet(DATASET_NAME)
    private KeyValueTable table;

    @Handle("ping")
    public void ping(ProcedureRequest request, ProcedureResponder responder) throws IOException {
      // Discover the CatalogLookup service via discovery service
      URL serviceURL = getContext().getServiceURL(CENTRAL_SERVICE);
      if (serviceURL == null) {
        responder.error(ProcedureResponse.Code.NOT_FOUND, "serviceURL is null");
        return;
      }
      URL url = new URL(serviceURL, "ping");
      HttpURLConnection conn = (HttpURLConnection) url.openConnection();
      try {
        if (HttpURLConnection.HTTP_OK == conn.getResponseCode()) {
          String response = new String(ByteStreams.toByteArray(conn.getInputStream()), Charsets.UTF_8);
          responder.sendJson(new ProcedureResponse(ProcedureResponse.Code.SUCCESS), response);
        } else {
          responder.error(ProcedureResponse.Code.FAILURE, "Failed to retrieve a response from the service");
        }
      } finally {
          conn.disconnect();
      }

    }

    @Handle("readDataSet")
    public void readDataSet(ProcedureRequest request, ProcedureResponder responder) throws IOException {
      String key = request.getArgument(DATASET_WHICH_KEY);
      byte[] value = table.read(key);
      if (value == null) {
        responder.error(ProcedureResponse.Code.NOT_FOUND, "Table returned null for value: " + key);
        return;
      }
      responder.sendJson(ProcedureResponse.Code.SUCCESS, Bytes.toString(value));
    }
  }

  /**
   * A service whose sole purpose is to check the ability for its worker to hit another service (via getServiceURL).
   */
  private static final class ServiceWithWorker extends AbstractService {

    @Override
    protected void configure() {
      setName(SERVICE_WITH_WORKER);
      addHandler(new NoOpHandler());
      addWorkers(new PingingWorker());
    }
    public static final class NoOpHandler extends AbstractHttpServiceHandler {
      // handles nothing.
    }

    private static final class PingingWorker extends AbstractServiceWorker {
      private static final Logger LOG = LoggerFactory.getLogger(PingingWorker.class);

      @Override
      protected void configure() {
        useDatasets(DATASET_NAME);
        useDatasets(WORKER_INSTANCES_DATASET);
        setInstances(5);
      }

      public void initialize(ServiceWorkerContext context) throws Exception {
        super.initialize(context);

        getContext().execute(new TxRunnable() {
          @Override
          public void run(DataSetContext context) throws Exception {
            KeyValueTable table = context.getDataSet(WORKER_INSTANCES_DATASET);
            String key = String.format("%d.%d", getContext().getInstanceId(), System.nanoTime());
            table.write(key, Bytes.toBytes(getContext().getInstanceCount()));
          }
        });
      }

      private void writeToDataSet(final String key, final String val) {
        getContext().execute(new TxRunnable() {
          @Override
          public void run(DataSetContext context) throws Exception {
            KeyValueTable table = context.getDataSet(DATASET_NAME);
            table.write(key, val);
          }
        });
      }

      @Override
      public void run() {
        URL baseURL = getContext().getServiceURL(CENTRAL_SERVICE);
        if (baseURL == null) {
          return;
        }

        URL url;
        String response;
        try {
          url = new URL(baseURL, "ping");
        } catch (MalformedURLException e) {
          return;
        }

        try {
          HttpURLConnection conn = (HttpURLConnection) url.openConnection();
          try {
            if (HttpURLConnection.HTTP_OK == conn.getResponseCode()) {
              response = new String(ByteStreams.toByteArray(conn.getInputStream()), Charsets.UTF_8);
              // Write the response to dataset, so that we can verify it from a test.
              writeToDataSet(DATASET_KEY, response);
            }
          } finally {
            conn.disconnect();
          }
        } catch (IOException e) {
          LOG.error("Got exception {}", e);
        }
      }
    }
  }

  /**
   * The central service which other programs will ping via their context's getServiceURL method.
   */
  private static final class CentralService extends AbstractService {

    @Override
    protected void configure() {
      setName("CentralService");
      addHandler(new NoOpHandler());
    }

    public static final class NoOpHandler extends AbstractHttpServiceHandler {
      @Path("/ping")
      @GET
      public void handler(HttpServiceRequest request, HttpServiceResponder responder) {
        responder.sendString(200, ANSWER, Charsets.UTF_8);
      }
    }
  }
}<|MERGE_RESOLUTION|>--- conflicted
+++ resolved
@@ -62,20 +62,12 @@
 
   @Override
   public void configure() {
-<<<<<<< HEAD
-      setName(APP_NAME);
-      addProcedure(new ForwardingProcedure());
-      addService(new ServiceWithWorker());
-      addLocalService(new CentralService());
-      createDataset(DATASET_NAME, KeyValueTable.class);
-=======
     setName(APP_NAME);
     addProcedure(new ForwardingProcedure());
     addService(new CentralService());
     addService(new ServiceWithWorker());
     createDataset(DATASET_NAME, KeyValueTable.class);
     createDataset(WORKER_INSTANCES_DATASET, KeyValueTable.class);
->>>>>>> 72ac885f
   }
 
 
