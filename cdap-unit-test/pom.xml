--- conflicted
+++ resolved
@@ -24,11 +24,7 @@
   <parent>
     <groupId>co.cask.cdap</groupId>
     <artifactId>cdap</artifactId>
-<<<<<<< HEAD
-    <version>3.0.1</version>
-=======
     <version>3.1.0-SNAPSHOT</version>
->>>>>>> edde692b
   </parent>
 
   <artifactId>cdap-unit-test</artifactId>
