--- conflicted
+++ resolved
@@ -51,10 +51,7 @@
 @Path(Constants.Gateway.API_VERSION_3 + "/namespaces/{namespace-id}/configuration/dashboards")
 public class DashboardHttpHandler extends AuthenticatedHttpHandler {
   private static final Logger LOG = LoggerFactory.getLogger(DashboardHttpHandler.class);
-<<<<<<< HEAD
-=======
   private static final JsonParser JSON_PARSER = new JsonParser();
->>>>>>> 96ac4bc1
   private static final String CONFIG_TYPE = "dashboard";
   private static final String CONFIG_PROPERTY = "config";
   private static final String ID = "id";
@@ -69,13 +66,8 @@
 
   @Path("/")
   @POST
-<<<<<<< HEAD
-  public void create(final HttpRequest request, final HttpResponder responder,
-                                  @PathParam("namespace-id") String namespace) throws Exception {
-=======
   public void create(HttpRequest request, HttpResponder responder,
                      @PathParam("namespace-id") String namespace) throws Exception {
->>>>>>> 96ac4bc1
     String data = request.getContent().toString(Charsets.UTF_8);
     // Initialize with empty config if no data is sent during creation of the dashboard
     if (data.equals("")) {
@@ -103,23 +95,14 @@
 
   @Path("/")
   @GET
-<<<<<<< HEAD
-  public void list(final HttpRequest request, final HttpResponder responder,
-                                @PathParam("namespace-id") String namespace) throws Exception {
-=======
   public void list(HttpRequest request, HttpResponder responder,
                    @PathParam("namespace-id") String namespace) throws Exception {
->>>>>>> 96ac4bc1
     JsonArray jsonArray = new JsonArray();
     List<Config> configList = configStore.list(namespace, CONFIG_TYPE);
     for (Config config : configList) {
       JsonObject jsonObject = new JsonObject();
       jsonObject.addProperty(ID, config.getId());
-<<<<<<< HEAD
-      jsonObject.add(CONFIG_PROPERTY, new JsonParser().parse(config.getProperties().get(CONFIG_PROPERTY)));
-=======
       jsonObject.add(CONFIG_PROPERTY, JSON_PARSER.parse(config.getProperties().get(CONFIG_PROPERTY)));
->>>>>>> 96ac4bc1
       jsonArray.add(jsonObject);
     }
     responder.sendJson(HttpResponseStatus.OK, jsonArray);
@@ -127,15 +110,9 @@
 
   @Path("/{dashboard-id}")
   @DELETE
-<<<<<<< HEAD
-  public void delete(final HttpRequest request, final HttpResponder responder,
-                                  @PathParam("namespace-id") String namespace,
-                                  @PathParam("dashboard-id") String id) throws Exception {
-=======
   public void delete(HttpRequest request, HttpResponder responder,
                      @PathParam("namespace-id") String namespace,
                      @PathParam("dashboard-id") String id) throws Exception {
->>>>>>> 96ac4bc1
     try {
       configStore.delete(namespace, CONFIG_TYPE, id);
       responder.sendStatus(HttpResponseStatus.OK);
@@ -146,15 +123,9 @@
 
   @Path("/{dashboard-id}")
   @GET
-<<<<<<< HEAD
-  public void get(final HttpRequest request, final HttpResponder responder,
-                               @PathParam("namespace-id") String namespace,
-                               @PathParam("dashboard-id") String id) throws Exception {
-=======
   public void get(HttpRequest request, HttpResponder responder,
                   @PathParam("namespace-id") String namespace,
                   @PathParam("dashboard-id") String id) throws Exception {
->>>>>>> 96ac4bc1
     try {
       Config dashConfig = configStore.get(namespace, CONFIG_TYPE, id);
       JsonObject jsonObject = new JsonObject();
@@ -162,11 +133,7 @@
 
       //Dashboard Config is stored in ConfigStore as serialized JSON string with CONFIG_PROPERTY key.
       //When we send the data back, we send it as JSON object instead of sending the serialized string.
-<<<<<<< HEAD
-      jsonObject.add(CONFIG_PROPERTY, new JsonParser().parse(dashConfig.getProperties().get(CONFIG_PROPERTY)));
-=======
       jsonObject.add(CONFIG_PROPERTY, JSON_PARSER.parse(dashConfig.getProperties().get(CONFIG_PROPERTY)));
->>>>>>> 96ac4bc1
       responder.sendJson(HttpResponseStatus.OK, jsonObject);
     } catch (ConfigNotFoundException e) {
       responder.sendString(HttpResponseStatus.NOT_FOUND, "Dashboard not found");
@@ -175,15 +142,9 @@
 
   @Path("/{dashboard-id}")
   @PUT
-<<<<<<< HEAD
-  public void set(final HttpRequest request, final HttpResponder responder,
-                               @PathParam("namespace-id") String namespace,
-                               @PathParam("dashboard-id") String id) throws Exception {
-=======
   public void set(HttpRequest request, HttpResponder responder,
                   @PathParam("namespace-id") String namespace,
                   @PathParam("dashboard-id") String id) throws Exception {
->>>>>>> 96ac4bc1
     try {
       String data = request.getContent().toString(Charsets.UTF_8);
       if (!isValidJSON(data)) {
@@ -201,11 +162,7 @@
 
   private boolean isValidJSON(String json) {
     try {
-<<<<<<< HEAD
-      new JsonParser().parse(json);
-=======
       JSON_PARSER.parse(json);
->>>>>>> 96ac4bc1
     } catch (JsonSyntaxException ex) {
       return false;
     }
