/*
 * Copyright © 2015 Cask Data, Inc.
 *
 * Licensed under the Apache License, Version 2.0 (the "License"); you may not
 * use this file except in compliance with the License. You may obtain a copy of
 * the License at
 *
 * http://www.apache.org/licenses/LICENSE-2.0
 *
 * Unless required by applicable law or agreed to in writing, software
 * distributed under the License is distributed on an "AS IS" BASIS, WITHOUT
 * WARRANTIES OR CONDITIONS OF ANY KIND, either express or implied. See the
 * License for the specific language governing permissions and limitations under
 * the License.
 */

package co.cask.cdap.gateway.handlers;

import co.cask.cdap.common.conf.Constants;
import co.cask.cdap.common.exception.AdapterNotFoundException;
import co.cask.cdap.common.exception.BadRequestException;
import co.cask.cdap.common.exception.NotFoundException;
import co.cask.cdap.gateway.handlers.util.AbstractAppFabricHttpHandler;
import co.cask.cdap.internal.app.namespace.NamespaceAdmin;
import co.cask.cdap.internal.app.runtime.adapter.AdapterAlreadyExistsException;
import co.cask.cdap.internal.app.runtime.adapter.AdapterService;
import co.cask.cdap.internal.app.runtime.adapter.ApplicationTemplateInfo;
<<<<<<< HEAD
import co.cask.cdap.internal.app.runtime.adapter.InvalidAdapterOperationException;
import co.cask.cdap.internal.app.runtime.adapter.InvalidPluginConfigException;
=======
>>>>>>> 62ba226c
import co.cask.cdap.internal.app.runtime.schedule.SchedulerException;
import co.cask.cdap.proto.AdapterConfig;
import co.cask.cdap.proto.AdapterDetail;
import co.cask.cdap.proto.AdapterStatus;
import co.cask.cdap.proto.Id;
import co.cask.cdap.proto.ProgramRunStatus;
import co.cask.cdap.proto.RunRecord;
import co.cask.cdap.templates.AdapterDefinition;
import co.cask.http.HttpResponder;
import com.google.common.collect.ImmutableMap;
import com.google.common.collect.Lists;
import com.google.inject.Inject;
import com.google.inject.Singleton;
import org.jboss.netty.handler.codec.http.HttpRequest;
import org.jboss.netty.handler.codec.http.HttpResponseStatus;
import org.slf4j.Logger;
import org.slf4j.LoggerFactory;

import java.util.Collection;
import java.util.List;
import java.util.Map;
import javax.ws.rs.DELETE;
import javax.ws.rs.DefaultValue;
import javax.ws.rs.GET;
import javax.ws.rs.POST;
import javax.ws.rs.PUT;
import javax.ws.rs.Path;
import javax.ws.rs.PathParam;
import javax.ws.rs.QueryParam;

/**
 * {@link co.cask.http.HttpHandler} for managing adapter lifecycle.
 */
@Singleton
@Path(Constants.Gateway.API_VERSION_3 + "/namespaces/{namespace-id}")
public class AdapterHttpHandler extends AbstractAppFabricHttpHandler {
  private static final Logger LOG = LoggerFactory.getLogger(AdapterHttpHandler.class);

  private final AdapterService adapterService;
  private final NamespaceAdmin namespaceAdmin;

  @Inject
  public AdapterHttpHandler(AdapterService adapterService, NamespaceAdmin namespaceAdmin) {
    this.namespaceAdmin = namespaceAdmin;
    this.adapterService = adapterService;
  }

  /**
   * Deploy a template. Allows users to update a template, but leaves upgrade specifics to the user.
   * For example, if a program is renamed or new arguments are required, users must handle recreation of
   * adapters themselves.
   */
  @PUT
  @Path("/templates/{template-id}")
  public void deployTemplate(HttpRequest request, HttpResponder responder,
                             @PathParam("namespace-id") String namespaceId,
                             @PathParam("template-id") String templateId) throws Exception {
    if (!namespaceAdmin.hasNamespace(Id.Namespace.from(namespaceId))) {
      responder.sendString(HttpResponseStatus.NOT_FOUND,
                           String.format("Namespace '%s' does not exist.", namespaceId));
      return;
    }

    try {
      adapterService.deployTemplate(Id.Namespace.from(namespaceId), templateId);
      responder.sendString(HttpResponseStatus.OK, "Deploy Complete");
    } catch (IllegalArgumentException e) {
      responder.sendString(HttpResponseStatus.BAD_REQUEST,
                           String.format("Template '%s' is invalid: %s", templateId, e.getMessage()));
    }
  }

  /**
   * Retrieves all adapters in a given namespace.
   */
  @GET
  @Path("/adapters")
  public void listAdapters(HttpRequest request, HttpResponder responder,
                           @PathParam("namespace-id") String namespaceId,
                           @QueryParam("template") String template) {
    if (!namespaceAdmin.hasNamespace(Id.Namespace.from(namespaceId))) {
      responder.sendString(HttpResponseStatus.NOT_FOUND,
                           String.format("Namespace '%s' does not exist.", namespaceId));
      return;
    }

    Collection<AdapterDefinition> adapterDefinitions;
    if (template != null) {
      adapterDefinitions = adapterService.getAdapters(Id.Namespace.from(namespaceId), template);
    } else {
      adapterDefinitions = adapterService.getAdapters(Id.Namespace.from(namespaceId));
    }

    List<AdapterDetail> adapterDetails = Lists.newArrayList();
    for (AdapterDefinition def : adapterDefinitions) {
      adapterDetails.add(new AdapterDetail(def.getName(), def.getDescription(), def.getTemplate(),
                                           def.getProgram(), def.getConfig(), def.getScheduleSpecification(),
                                           def.getInstances()));
    }
    responder.sendJson(HttpResponseStatus.OK, adapterDetails);
  }

  /**
   * Retrieves an adapter
   */
  @GET
  @Path("/adapters/{adapter-id}")
  public void getAdapter(HttpRequest request, HttpResponder responder,
                         @PathParam("namespace-id") String namespaceId,
                         @PathParam("adapter-id") String adapterName) throws AdapterNotFoundException {
    AdapterDefinition def = adapterService.getAdapter(Id.Namespace.from(namespaceId), adapterName);
    AdapterDetail detail = new AdapterDetail(def.getName(), def.getDescription(), def.getTemplate(),
                                             def.getProgram(), def.getConfig(), def.getScheduleSpecification(),
                                             def.getInstances());
    responder.sendJson(HttpResponseStatus.OK, detail);
  }

  /**
   * Starts/stops an adapter
   */
  @POST
  @Path("/adapters/{adapter-id}/{action}")
  public void startStopAdapter(HttpRequest request, HttpResponder responder,
                               @PathParam("namespace-id") String namespaceId,
                               @PathParam("adapter-id") String adapterId,
                               @PathParam("action") String action) throws Exception {
    Id.Namespace namespace = Id.Namespace.from(namespaceId);
    try {
      if ("start".equals(action)) {
        adapterService.startAdapter(namespace, adapterId);
      } else if ("stop".equals(action)) {
        adapterService.stopAdapter(namespace, adapterId);
      } else {
        responder.sendString(HttpResponseStatus.BAD_REQUEST,
                             String.format("Invalid adapter action: %s. Possible actions: ['start', 'stop'].", action));
        return;
      }
      responder.sendStatus(HttpResponseStatus.OK);
    } catch (SchedulerException e) {
      LOG.error("Scheduler error in namespace '{}' for adapter '{}' with action '{}'",
                namespaceId, adapterId, action, e);
      responder.sendStatus(HttpResponseStatus.INTERNAL_SERVER_ERROR);
    }
  }

  /**
   * Retrieves the status of an adapter
   */
  @GET
  @Path("/adapters/{adapter-id}/status")
  public void getAdapterStatus(HttpRequest request, HttpResponder responder,
                               @PathParam("namespace-id") String namespaceId,
                               @PathParam("adapter-id") String adapterId) throws AdapterNotFoundException {
    AdapterStatus adapterStatus = adapterService.getAdapterStatus(Id.Namespace.from(namespaceId), adapterId);
    Map<String, String> status = ImmutableMap.of("status", adapterStatus.toString());
    responder.sendJson(HttpResponseStatus.OK, status);
  }

  /**
   * Retrieves the runs of an adapter
   */
  @GET
  @Path("/adapters/{adapter-id}/runs")
  public void getAdapterRuns(HttpRequest request, HttpResponder responder,
                             @PathParam("namespace-id") String namespaceId,
                             @PathParam("adapter-id") String adapterName,
                             @QueryParam("status") String status,
                             @QueryParam("start") String startTs,
                             @QueryParam("end") String endTs,
                             @QueryParam("limit") @DefaultValue("100") final int resultLimit) throws NotFoundException {
    Id.Namespace namespace = Id.Namespace.from(namespaceId);
    long start = (startTs == null || startTs.isEmpty()) ? 0 : Long.parseLong(startTs);
    long end = (endTs == null || endTs.isEmpty()) ? Long.MAX_VALUE : Long.parseLong(endTs);
    try {
      ProgramRunStatus runStatus = (status == null) ? ProgramRunStatus.ALL :
        ProgramRunStatus.valueOf(status.toUpperCase());
      List<RunRecord> runRecords = adapterService.getRuns(namespace, adapterName, runStatus, start, end, resultLimit);
      responder.sendJson(HttpResponseStatus.OK, runRecords);
    } catch (IllegalArgumentException e) {
      responder.sendString(HttpResponseStatus.BAD_REQUEST,
                           "Supported options for status of runs are running/completed/failed");
    }
  }

  /**
   * Retrieve a run record of an adapter
   */
  @GET
  @Path("/adapters/{adapter-id}/runs/{run-id}")
  public void getAdapterRun(HttpRequest request, HttpResponder responder,
                            @PathParam("namespace-id") String namespaceId,
                            @PathParam("adapter-id") String adapterId,
                            @PathParam("run-id") String runId) throws NotFoundException {
    Id.Namespace namespace = Id.Namespace.from(namespaceId);
    RunRecord runRecord = adapterService.getRun(namespace, adapterId, runId);
    if (runRecord != null) {
      responder.sendJson(HttpResponseStatus.OK, runRecord);
      return;
    }
    responder.sendStatus(HttpResponseStatus.NOT_FOUND);
  }

  /**
   * Deletes an adapter
   */
  @DELETE
  @Path("/adapters/{adapter-id}")
  public void deleteAdapter(HttpRequest request, HttpResponder responder,
                            @PathParam("namespace-id") String namespaceId,
                            @PathParam("adapter-id") String adapterName) throws Exception {
    adapterService.removeAdapter(Id.Namespace.from(namespaceId), adapterName);
    responder.sendStatus(HttpResponseStatus.OK);
  }

  /**
   * Create an adapter.
   */
  @PUT
  @Path("/adapters/{adapter-id}")
  public void createAdapter(HttpRequest request, HttpResponder responder,
                            @PathParam("namespace-id") String namespaceId,
                            @PathParam("adapter-id") String adapterName)
    throws AdapterAlreadyExistsException, BadRequestException {

    AdapterConfig config;
    try {
      config = parseBody(request, AdapterConfig.class);
      if (config == null) {
        responder.sendString(HttpResponseStatus.BAD_REQUEST, "Invalid adapter config");
        return;
      }
      if (config.getTemplate() == null) {
        responder.sendString(HttpResponseStatus.BAD_REQUEST, "A template must be given in the adapter config");
        return;
      }
    } catch (Exception e) {
      responder.sendString(HttpResponseStatus.BAD_REQUEST, "Invalid adapter config: " + e.getMessage());
      return;
    }

    Id.Namespace namespace = Id.Namespace.from(namespaceId);
    if (!namespaceAdmin.hasNamespace(namespace)) {
      responder.sendString(HttpResponseStatus.NOT_FOUND,
                           String.format("Create adapter failed - namespace '%s' does not exist.", namespaceId));
      return;
    }

    // Validate the adapter
    String templateName = config.getTemplate();
    ApplicationTemplateInfo applicationTemplateInfo = adapterService.getApplicationTemplateInfo(templateName);
    if (applicationTemplateInfo == null) {
      responder.sendString(HttpResponseStatus.NOT_FOUND, String.format("App template %s not found", templateName));
      return;
    }

    try {
      adapterService.createAdapter(namespace, adapterName, config);
      responder.sendString(HttpResponseStatus.OK, String.format("Adapter: %s is created", adapterName));
<<<<<<< HEAD
    } catch (IllegalArgumentException | InvalidPluginConfigException e) {
      responder.sendString(HttpResponseStatus.BAD_REQUEST, e.getMessage());
    } catch (AdapterAlreadyExistsException e) {
      responder.sendString(HttpResponseStatus.CONFLICT, e.getMessage());
    } catch (Throwable th) {
      LOG.error("Failed to deploy adapter", th);
      responder.sendString(HttpResponseStatus.INTERNAL_SERVER_ERROR, th.getMessage());
=======
    } catch (IllegalArgumentException e) {
      throw new BadRequestException(e);
>>>>>>> 62ba226c
    }
  }
}<|MERGE_RESOLUTION|>--- conflicted
+++ resolved
@@ -25,11 +25,7 @@
 import co.cask.cdap.internal.app.runtime.adapter.AdapterAlreadyExistsException;
 import co.cask.cdap.internal.app.runtime.adapter.AdapterService;
 import co.cask.cdap.internal.app.runtime.adapter.ApplicationTemplateInfo;
-<<<<<<< HEAD
-import co.cask.cdap.internal.app.runtime.adapter.InvalidAdapterOperationException;
 import co.cask.cdap.internal.app.runtime.adapter.InvalidPluginConfigException;
-=======
->>>>>>> 62ba226c
 import co.cask.cdap.internal.app.runtime.schedule.SchedulerException;
 import co.cask.cdap.proto.AdapterConfig;
 import co.cask.cdap.proto.AdapterDetail;
@@ -288,7 +284,6 @@
     try {
       adapterService.createAdapter(namespace, adapterName, config);
       responder.sendString(HttpResponseStatus.OK, String.format("Adapter: %s is created", adapterName));
-<<<<<<< HEAD
     } catch (IllegalArgumentException | InvalidPluginConfigException e) {
       responder.sendString(HttpResponseStatus.BAD_REQUEST, e.getMessage());
     } catch (AdapterAlreadyExistsException e) {
@@ -296,10 +291,6 @@
     } catch (Throwable th) {
       LOG.error("Failed to deploy adapter", th);
       responder.sendString(HttpResponseStatus.INTERNAL_SERVER_ERROR, th.getMessage());
-=======
-    } catch (IllegalArgumentException e) {
-      throw new BadRequestException(e);
->>>>>>> 62ba226c
     }
   }
 }