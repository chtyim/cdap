/*
 * Copyright © 2014-2015 Cask Data, Inc.
 *
 * Licensed under the Apache License, Version 2.0 (the "License"); you may not
 * use this file except in compliance with the License. You may obtain a copy of
 * the License at
 *
 * http://www.apache.org/licenses/LICENSE-2.0
 *
 * Unless required by applicable law or agreed to in writing, software
 * distributed under the License is distributed on an "AS IS" BASIS, WITHOUT
 * WARRANTIES OR CONDITIONS OF ANY KIND, either express or implied. See the
 * License for the specific language governing permissions and limitations under
 * the License.
 */

package co.cask.cdap.internal.app.runtime.schedule;

import co.cask.cdap.api.schedule.ScheduleSpecification;
import co.cask.cdap.app.program.Program;
import co.cask.cdap.app.runtime.Arguments;
import co.cask.cdap.app.runtime.ProgramController;
import co.cask.cdap.app.runtime.ProgramOptions;
import co.cask.cdap.app.runtime.ProgramRuntimeService;
import co.cask.cdap.app.store.Store;
import co.cask.cdap.config.PreferencesStore;
import co.cask.cdap.internal.UserErrors;
import co.cask.cdap.internal.UserMessages;
import co.cask.cdap.internal.app.runtime.AbstractListener;
import co.cask.cdap.internal.app.runtime.BasicArguments;
import co.cask.cdap.internal.app.runtime.ProgramOptionConstants;
import co.cask.cdap.internal.app.runtime.SimpleProgramOptions;
import co.cask.cdap.proto.Id;
import co.cask.cdap.proto.ProgramType;
import com.google.common.base.Preconditions;
import com.google.common.collect.Maps;
import org.apache.twill.common.Threads;
import org.quartz.JobExecutionException;
import org.slf4j.Logger;
import org.slf4j.LoggerFactory;

import java.util.Collection;
import java.util.Map;
import java.util.concurrent.CountDownLatch;
import java.util.concurrent.TimeUnit;

/**
 * Task runner that runs a schedule.
 */
public final class ScheduleTaskRunner {

  private static final Logger LOG = LoggerFactory.getLogger(ScheduleTaskRunner.class);

  private final ProgramRuntimeService runtimeService;
  private final Store store;
  private final PreferencesStore preferencesStore;

  public ScheduleTaskRunner(Store store, ProgramRuntimeService runtimeService, PreferencesStore preferencesStore) {
    this.runtimeService = runtimeService;
    this.store = store;
    this.preferencesStore = preferencesStore;
  }

  /**
   * Executes the giving program and block until its completion.
   *
   * @param programId Program Id
   * @param programType Program type.
   * @param arguments Arguments that would be supplied as system runtime arguments for the program.
   * @throws TaskExecutionException If fails to execute the program.
   */
  public void run(Id.Program programId, ProgramType programType, Arguments arguments) throws TaskExecutionException {
    Map<String, String> userArgs = Maps.newHashMap();
    Program program;
    try {
      program =  store.loadProgram(programId, ProgramType.WORKFLOW);
      Preconditions.checkNotNull(program, "Program not found");

      String scheduleName = arguments.getOption(ProgramOptionConstants.SCHEDULE_NAME);
      ScheduleSpecification spec = store.getApplication(programId.getApplication()).getSchedules().get(scheduleName);
      Preconditions.checkNotNull(spec, "Schedule not found");

      userArgs.putAll(spec.getProperties());

      Map<String, String> runtimeArgs = preferencesStore.getResolvedProperties(programId.getNamespaceId(),
                                                        programId.getApplicationId(), programType.getCategoryName(),
                                                        programId.getId());

      userArgs.putAll(runtimeArgs);

      boolean runMultipleProgramInstances =
        Boolean.parseBoolean(userArgs.get(ProgramOptionConstants.CONCURRENT_RUNS_ENABLED));

      if (!runMultipleProgramInstances) {
        ProgramRuntimeService.RuntimeInfo existingRuntimeInfo = findRuntimeInfo(programId, programType);
        if (existingRuntimeInfo != null) {
          throw new JobExecutionException(UserMessages.getMessage(UserErrors.ALREADY_RUNNING), false);
        }
      }
    } catch (Throwable t) {
      throw new TaskExecutionException(UserMessages.getMessage(UserErrors.PROGRAM_NOT_FOUND), t, false);
    }

    executeAndBlock(program, new SimpleProgramOptions(programId.getId(), arguments, new BasicArguments(userArgs)));
  }

  /**
   * Returns runtime information for the given program if it is running,
   * or {@code null} if no instance of it is running.
   */
  private ProgramRuntimeService.RuntimeInfo findRuntimeInfo(Id.Program programId, ProgramType programType) {
    Collection<ProgramRuntimeService.RuntimeInfo> runtimeInfos = runtimeService.list(programType).values();

    for (ProgramRuntimeService.RuntimeInfo info : runtimeInfos) {
      if (programId.equals(info.getProgramId())) {
        return info;
      }
    }
    return null;
  }

  /**
   * Executes a program and block until it is completed.
   */
<<<<<<< HEAD
  private void executeAndBlock(final Program program, ProgramOptions options) throws TaskExecutionException {
    ProgramController controller = runtimeService.run(program, options).getController();
    store.setStart(program.getId(), controller.getRunId().getId(),
                   TimeUnit.SECONDS.convert(System.currentTimeMillis(), TimeUnit.MILLISECONDS));
=======
  private void executeAndBlock(final Program program, ProgramOptions options) throws JobExecutionException {
    ProgramRuntimeService.RuntimeInfo runtimeInfo = runtimeService.run(program, options);
>>>>>>> 7ccc787e

    final ProgramController controller = runtimeInfo.getController();
    final Id.Program programId = program.getId();
    final String runId = controller.getRunId().getId();
    final CountDownLatch latch = new CountDownLatch(1);

    controller.addListener(new AbstractListener() {
      @Override
      public void init(ProgramController.State state) {
        store.setStart(programId, runId, TimeUnit.SECONDS.convert(System.currentTimeMillis(), TimeUnit.MILLISECONDS));
        if (state == ProgramController.State.STOPPED) {
          stopped();
        }
        if (state == ProgramController.State.ERROR) {
          error(controller.getFailureCause());
        }
      }

      @Override
      public void stopped() {
        store.setStop(programId, runId,
                      TimeUnit.SECONDS.convert(System.currentTimeMillis(), TimeUnit.MILLISECONDS),
                      ProgramController.State.STOPPED);
        LOG.debug("Program {} {} {} completed successfully.",
                  programId.getNamespaceId(), programId.getApplicationId(), programId.getId());
        latch.countDown();
      }

      @Override
      public void error(Throwable cause) {
        store.setStop(programId, runId,
                      TimeUnit.SECONDS.convert(System.currentTimeMillis(), TimeUnit.MILLISECONDS),
                      ProgramController.State.ERROR);
        LOG.debug("Program {} {} {} execution failed.",
                  programId.getNamespaceId(), programId.getApplicationId(), programId.getId(),
                  cause);

        latch.countDown();
      }
    }, Threads.SAME_THREAD_EXECUTOR);

    try {
      latch.await();
    } catch (InterruptedException e) {
      throw new TaskExecutionException(e, false);
    }
  }
}<|MERGE_RESOLUTION|>--- conflicted
+++ resolved
@@ -122,16 +122,8 @@
   /**
    * Executes a program and block until it is completed.
    */
-<<<<<<< HEAD
   private void executeAndBlock(final Program program, ProgramOptions options) throws TaskExecutionException {
-    ProgramController controller = runtimeService.run(program, options).getController();
-    store.setStart(program.getId(), controller.getRunId().getId(),
-                   TimeUnit.SECONDS.convert(System.currentTimeMillis(), TimeUnit.MILLISECONDS));
-=======
-  private void executeAndBlock(final Program program, ProgramOptions options) throws JobExecutionException {
     ProgramRuntimeService.RuntimeInfo runtimeInfo = runtimeService.run(program, options);
->>>>>>> 7ccc787e
-
     final ProgramController controller = runtimeInfo.getController();
     final Id.Program programId = program.getId();
     final String runId = controller.getRunId().getId();
