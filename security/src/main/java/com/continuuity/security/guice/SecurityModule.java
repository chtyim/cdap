--- conflicted
+++ resolved
@@ -13,10 +13,7 @@
 import com.continuuity.security.auth.TokenManager;
 import com.continuuity.security.auth.TokenValidator;
 import com.continuuity.security.io.Codec;
-<<<<<<< HEAD
-=======
 import com.continuuity.security.server.AbstractAuthenticationHandler;
->>>>>>> 63113f1f
 import com.continuuity.security.server.ExternalAuthenticationServer;
 import com.continuuity.security.server.GrantAccessTokenHandler;
 import com.google.inject.Binder;
@@ -30,13 +27,7 @@
 import com.google.inject.multibindings.MapBinder;
 import com.google.inject.name.Named;
 import com.google.inject.name.Names;
-<<<<<<< HEAD
-import org.eclipse.jetty.security.ConstraintSecurityHandler;
 import org.eclipse.jetty.server.Handler;
-import org.eclipse.jetty.server.handler.HandlerList;
-=======
-import org.eclipse.jetty.server.Handler;
->>>>>>> 63113f1f
 
 import java.util.HashMap;
 import java.util.Map;
@@ -58,15 +49,6 @@
 
     bind(ExternalAuthenticationServer.class).in(Scopes.SINGLETON);
 
-<<<<<<< HEAD
-    Multibinder<Handler> handlerBinder = Multibinder.newSetBinder(binder(), Handler.class,
-                                                                  Names.named("security.handlers.set"));
-    handlerBinder.addBinding().toProvider(AuthenticationHandlerProvider.class);
-    handlerBinder.addBinding().to(GrantAccessTokenHandler.class);
-    bind(HandlerList.class).annotatedWith(Names.named("security.handlers"))
-                           .toProvider(AuthenticationHandlerListProvider.class)
-                           .in(Scopes.SINGLETON);
-=======
     MapBinder<String, Handler> handlerBinder = MapBinder.newMapBinder(binder(), String.class, Handler.class,
                                                                      Names.named("security.handlers.map"));
 
@@ -78,7 +60,6 @@
                        .toProvider(AuthenticationHandlerMapProvider.class)
                        .in(Scopes.SINGLETON);
 
->>>>>>> 63113f1f
     bind(TokenValidator.class).to(AccessTokenValidator.class);
     bind(AccessTokenTransformer.class).in(Scopes.SINGLETON);
     expose(AccessTokenTransformer.class);
@@ -110,19 +91,6 @@
     }
   }
 
-<<<<<<< HEAD
-  private static final class AuthenticationHandlerListProvider implements Provider<HandlerList> {
-    private final HandlerList handlerList;
-
-    @Inject
-    public AuthenticationHandlerListProvider(@Named("security.handlers.set") Set<Handler> handlers) {
-      handlerList = new HandlerList();
-      Handler[] handlerArray = handlers.toArray(new Handler[handlers.size()]);
-      ConstraintSecurityHandler securityHandler = (ConstraintSecurityHandler) handlerArray[0];
-      Handler grantAccessTokenHandler = handlerArray[1];
-      securityHandler.setHandler(grantAccessTokenHandler);
-      handlerList.setHandlers(handlerArray);
-=======
   private static final class AuthenticationHandlerMapProvider implements Provider<HashMap> {
     private final HashMap<String, Handler> handlerMap;
 
@@ -135,7 +103,6 @@
 
       handlerMap.put(ExternalAuthenticationServer.HandlerType.AUTHENTICATION_HANDLER, securityHandler);
       handlerMap.put(ExternalAuthenticationServer.HandlerType.GRANT_TOKEN_HANDLER, grantAccessTokenHandler);
->>>>>>> 63113f1f
     }
 
     @Override
