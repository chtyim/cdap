--- conflicted
+++ resolved
@@ -3416,17 +3416,16 @@
 	background: white;
 }
 
-<<<<<<< HEAD
+
 path {
 	stroke: steelblue;
 	stroke-width: 2;
 	fill: none;
-=======
+}
 /**
  *Login form
  */
 .panel table td, .panel table th {
   border-top: 0;
   border-bottom: 1px solid #EEE;
->>>>>>> 1dd56641
 }