--- conflicted
+++ resolved
@@ -447,11 +447,8 @@
     public static final long DEFAULT_TOKEN_DIGEST_KEY_EXPIRATION = 60 * 60 * 1000;
     /** Parent znode used for secret key distribution in ZooKeeper. */
     public static final String DIST_KEY_PARENT_ZNODE = "security.token.distributed.parent.znode";
-<<<<<<< HEAD
-=======
     /** Property to override the leader status of DistributedKeyManager. */
     public static final String DIST_KEY_MANAGER_LEADER = "security.token.distributed.leader";
->>>>>>> 7b3e2ec6
 
     /** Configuration for External Authentication Server */
     public static final String AUTH_SERVER_PORT = "security.server.port";
