--- conflicted
+++ resolved
@@ -1,7 +1,4 @@
 /*
-<<<<<<< HEAD
- * Copyright (c) 2012-2014 Continuuity Inc. All rights reserved.
-=======
  * Copyright 2012-2014 Continuuity, Inc.
  *
  * Licensed under the Apache License, Version 2.0 (the "License"); you may not
@@ -15,7 +12,6 @@
  * WARRANTIES OR CONDITIONS OF ANY KIND, either express or implied. See the
  * License for the specific language governing permissions and limitations under
  * the License.
->>>>>>> 60f5c283
  */
 package com.continuuity.common.http;
 
