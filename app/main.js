console.time(PKG.name);

angular
  .module(PKG.name, [

    angular.module(PKG.name+'.features', [
      PKG.name+'.feature.home',
      PKG.name+'.feature.login',
      PKG.name+'.feature.dashboard',
<<<<<<< HEAD
      PKG.name+'.feature.foo'
=======
      PKG.name+'.feature.applications'
>>>>>>> 5586be64
    ]).name,

    angular.module(PKG.name+'.commons', [

      angular.module(PKG.name+'.services', [
        PKG.name+'.config',
        'ngAnimate',
        'ngSanitize',
        // 'ngResource',
        'ngStorage',
        'ui.router',
        'cask-angular-window-manager',
        'cask-angular-theme',
        'cask-angular-focus'
      ]).name,

      angular.module(PKG.name+'.filters', [
        PKG.name+'.services',
        'cask-angular-capitalize'
      ]).name,

      'cask-angular-sortable',
      'mgcrea.ngStrap.alert',
      'mgcrea.ngStrap.tooltip',
      'mgcrea.ngStrap.popover',
      'mgcrea.ngStrap.dropdown',
      'mgcrea.ngStrap.collapse',
      'mgcrea.ngStrap.button',
      'mgcrea.ngStrap.tab',
      'mgcrea.ngStrap.modal',
      'ncy-angular-breadcrumb'

    ]).name,

    'angular-loading-bar'
  ])

  .run(function ($rootScope, $state, $stateParams) {
    // It's very handy to add references to $state and $stateParams to the $rootScope
    // so that you can access them from any scope within your applications.For example,
    // <li ng-class="{ active: $state.includes('contacts.list') }"> will set the <li>
    // to active whenever 'contacts.list' or one of its decendents is active.
    $rootScope.$state = $state;
    $rootScope.$stateParams = $stateParams;
  })


  .config(function ($locationProvider) {
    $locationProvider.html5Mode(true);
  })

  .config(function ($alertProvider) {
    angular.extend($alertProvider.defaults, {
      animation: 'am-fade-and-scale',
      container: '#alerts > .container',
      duration: 3
    });
  })

  .config(function ($compileProvider) {
    $compileProvider.aHrefSanitizationWhitelist(
      /^\s*(https?|ftp|mailto|tel|file|blob):/
    );
  })

  .config(function (cfpLoadingBarProvider) {
    cfpLoadingBarProvider.includeSpinner = false;
  })

  .config(function (caskThemeProvider) {
    caskThemeProvider.setThemes([
      'cdap',   // customized theme
      'default' // bootstrap default theme
    ]);
  })


  .run(function ($rootScope, MYSOCKET_EVENT, $alert) {

    $rootScope.$on(MYSOCKET_EVENT.closed, function (angEvent, sockEvent) {
      $alert({
        title: 'Error',
        content: sockEvent.reason || 'could not connect to the server',
        type: 'danger'
      });
    });

    $rootScope.$on(MYSOCKET_EVENT.message, function (angEvent, data) {
      if(data.warning) {
        $alert({
          content: data.warning,
          type: 'warning'
        });
      }
    });
  })

  /**
   * BodyCtrl
   * attached to the <body> tag, mostly responsible for
   *  setting the className based events from $state and caskTheme
   */
  .controller('BodyCtrl', function ($scope, caskTheme, CASK_THEME_EVENT) {

    var activeThemeClass = caskTheme.getClassName();


    $scope.$on(CASK_THEME_EVENT.changed, function (event, newClassName) {
      if(!event.defaultPrevented) {
        $scope.bodyClass = $scope.bodyClass.replace(activeThemeClass, newClassName);
        activeThemeClass = newClassName;
      }
    });


    $scope.$on('$stateChangeSuccess', function (event, state) {
      var classes = [];
      if(state.data && state.data.bodyClass) {
        classes = [state.data.bodyClass];
      }
      else {
        var parts = state.name.split('.'),
            count = parts.length + 1;
        while (1<count--) {
          classes.push('state-' + parts.slice(0,count).join('-'));
        }
      }

      classes.push(activeThemeClass);

      $scope.bodyClass = classes.join(' ');
    });



    console.timeEnd(PKG.name);
  });<|MERGE_RESOLUTION|>--- conflicted
+++ resolved
@@ -7,11 +7,8 @@
       PKG.name+'.feature.home',
       PKG.name+'.feature.login',
       PKG.name+'.feature.dashboard',
-<<<<<<< HEAD
+      PKG.name+'.feature.applications',
       PKG.name+'.feature.foo'
-=======
-      PKG.name+'.feature.applications'
->>>>>>> 5586be64
     ]).name,
 
     angular.module(PKG.name+'.commons', [
