--- conflicted
+++ resolved
@@ -40,13 +40,8 @@
 
 		interpolate: function (path) {
 
-<<<<<<< HEAD
-			return path.replace(/{parent}/, this.get('app'))
-				.replace(/{id}/, this.get('name'));
-=======
 			return path.replace(/\{parent\}/, this.get('app'))
 				.replace(/\{id\}/, this.get('name'));
->>>>>>> 16ec2dbd
 
 		},
 
@@ -64,7 +59,7 @@
 			var app_id = this.get('app'),
 				procedure_id = this.get('name');
 
-			http.rpc('runnable', 'status', [app_id, procedure_id, -1],
+			http.rpc('runnable', 'status', [app_id, procedure_id, -1, 'QUERY'],
 				function (response) {
 
 					if (response.result) {
