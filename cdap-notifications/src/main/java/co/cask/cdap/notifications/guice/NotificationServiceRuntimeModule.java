/*
 * Copyright © 2014-2015 Cask Data, Inc.
 *
 * Licensed under the Apache License, Version 2.0 (the "License"); you may not
 * use this file except in compliance with the License. You may obtain a copy of
 * the License at
 *
 * http://www.apache.org/licenses/LICENSE-2.0
 *
 * Unless required by applicable law or agreed to in writing, software
 * distributed under the License is distributed on an "AS IS" BASIS, WITHOUT
 * WARRANTIES OR CONDITIONS OF ANY KIND, either express or implied. See the
 * License for the specific language governing permissions and limitations under
 * the License.
 */

package co.cask.cdap.notifications.guice;

import co.cask.cdap.common.conf.CConfiguration;
import co.cask.cdap.common.conf.Constants;
import co.cask.cdap.common.runtime.RuntimeModule;
import co.cask.cdap.notifications.service.NotificationService;
import co.cask.cdap.notifications.service.inmemory.InMemoryNotificationService;
import co.cask.cdap.notifications.service.kafka.KafkaNotificationService;
import com.google.inject.AbstractModule;
import com.google.inject.Injector;
import com.google.inject.Module;
import com.google.inject.PrivateModule;
import com.google.inject.Provides;
import com.google.inject.Scopes;
import com.google.inject.Singleton;

/**
<<<<<<< HEAD
 * Notification Service guice modules.
=======
 * Guice modules to use the {@link NotificationService}.
>>>>>>> a6dd67db
 */
public class NotificationServiceRuntimeModule extends RuntimeModule {

  @Override
  public Module getInMemoryModules() {
    return new InMemoryNotificationServiceModule();
  }

  @Override
  public Module getStandaloneModules() {
    return new InMemoryNotificationServiceModule();
  }

  @Override
  public Module getDistributedModules() {
    return new PrivateModule() {
      @Override
      protected void configure() {
        bind(KafkaNotificationService.class).in(Scopes.SINGLETON);
        expose(NotificationService.class);
      }

      @Provides
      @Singleton
      @SuppressWarnings("unused")
      private NotificationService provideNotificationService(CConfiguration cConf, Injector injector) {
        // TODO use that constant once we have more core systems
        String coreSystem = cConf.get(Constants.Notification.TRANSPORT_SYSTEM, "kafka");
        return injector.getInstance(KafkaNotificationService.class);
      }
    };
  }

  private static class InMemoryNotificationServiceModule extends AbstractModule {
    @Override
    protected void configure() {
      bind(NotificationService.class).to(InMemoryNotificationService.class).in(Scopes.SINGLETON);
    }
  }
}<|MERGE_RESOLUTION|>--- conflicted
+++ resolved
@@ -31,11 +31,7 @@
 import com.google.inject.Singleton;
 
 /**
-<<<<<<< HEAD
- * Notification Service guice modules.
-=======
  * Guice modules to use the {@link NotificationService}.
->>>>>>> a6dd67db
  */
 public class NotificationServiceRuntimeModule extends RuntimeModule {
 
