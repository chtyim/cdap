--- conflicted
+++ resolved
@@ -216,15 +216,11 @@
 
   /**
    * Increments (atomically and dirtily) the specified row and column by the specified
-<<<<<<< HEAD
-   * amount.
+   * amount. It does the increment using dirty read and dirty write pointers.
    *
    * Important: Counters written with this method cannot be read with a regular get(), they
    * can only be read using this same method with an increment of 0.
    *
-=======
-   * amount. It does the increment using dirty read and dirty write pointers.
->>>>>>> fa0c8cad
    * @param row
    * @param column
    * @param amount amount to increment column by
