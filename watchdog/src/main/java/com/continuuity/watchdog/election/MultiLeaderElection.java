package com.continuuity.watchdog.election;

import com.continuuity.common.zookeeper.election.ElectionHandler;
import com.continuuity.common.zookeeper.election.LeaderElection;
<<<<<<< HEAD
import com.google.common.base.Throwables;
=======
>>>>>>> c4ae6ab7
import com.google.common.collect.ImmutableSet;
import com.google.common.collect.Lists;
import com.google.common.collect.Sets;
import com.google.common.util.concurrent.AbstractExecutionThreadService;
import com.google.common.util.concurrent.Futures;
import com.google.common.util.concurrent.ListenableFuture;
import org.apache.twill.common.Threads;
import org.apache.twill.zookeeper.ZKClient;
import org.slf4j.Logger;
import org.slf4j.LoggerFactory;

import java.util.List;
import java.util.Random;
import java.util.Set;
import java.util.concurrent.CountDownLatch;
<<<<<<< HEAD
=======
import java.util.concurrent.Executor;
>>>>>>> c4ae6ab7
import java.util.concurrent.ExecutorService;
import java.util.concurrent.Executors;
import java.util.concurrent.TimeUnit;

/**
 * Handles leader election for multiple partitions.
 */
public class MultiLeaderElection extends AbstractExecutionThreadService {

  private static final Logger LOG = LoggerFactory.getLogger(MultiLeaderElection.class);
  private static final Random RANDOM = new Random(System.nanoTime());

  private final ZKClient zkClient;
  private final String name;
  private final int partitionSize;
  private final ExecutorService executor;
  private final PartitionChangeHandler handler;
  private final Set<Integer> leaderPartitions;
  private final List<LeaderElection> electionCancels;
<<<<<<< HEAD
  private final CountDownLatch latch;
=======
  private final CountDownLatch stopLatch;
>>>>>>> c4ae6ab7

  private Set<Integer> prevLeaderPartitions;
  private int leaderElectionSleepMs = 8 * 1000;

  public MultiLeaderElection(ZKClient zkClient, String name, int partitionSize, PartitionChangeHandler handler) {
    this.zkClient = zkClient;
    this.name = name;
    this.partitionSize = partitionSize;
    this.handler = handler;

    this.executor = Executors.newSingleThreadExecutor(Threads.createDaemonThreadFactory("multi-leader-election"));
    this.leaderPartitions = Sets.newCopyOnWriteArraySet();
    this.electionCancels = Lists.newArrayList();
    this.prevLeaderPartitions = ImmutableSet.of();
<<<<<<< HEAD
    this.latch = new CountDownLatch(1);
=======
    this.stopLatch = new CountDownLatch(1);
>>>>>>> c4ae6ab7
  }

  @Override
  protected Executor executor() {
    return new Executor() {
      @Override
      public void execute(Runnable command) {
        Thread t = new Thread(command, getServiceName());
        t.setDaemon(true);
        t.start();
      }
    };
  }

  @Override
  protected void run() throws Exception {
    LOG.info("Starting multi leader election...");

    // Divide the set of partitions into 2 and run leader election on them separately.
    Set<Integer> partitions1 = Sets.newHashSet();
    Set<Integer> partitions2 = Sets.newHashSet();
    for (int i = 0; i < partitionSize; ++i) {
      if (RANDOM.nextBoolean()) {
        partitions1.add(i);
      } else {
        partitions2.add(i);
      }
    }

    // Wait for a random time to get even distribution of leader partitions.
    int ms = RANDOM.nextInt(leaderElectionSleepMs) + 1;
    LOG.debug("Sleeping for {} ms for partition {} before leader election", ms, partitions1);
    TimeUnit.MILLISECONDS.sleep(ms);
    runElection(partitions1);

    ms = RANDOM.nextInt(leaderElectionSleepMs) + 1;
    LOG.debug("Sleeping for {} ms for partition {} before leader election", ms, partitions2);
    TimeUnit.MILLISECONDS.sleep(ms);
    runElection(partitions2);

<<<<<<< HEAD
    latch.countDown();
    LOG.info("Leader election started.");
=======
    LOG.info("Multi leader election started.");
    stopLatch.await();
>>>>>>> c4ae6ab7
  }

  @Override
  protected void shutDown() throws Exception {
    LOG.info("Stopping leader election.");

    List<ListenableFuture<?>> futures = Lists.newArrayList();
    for (LeaderElection election : electionCancels) {
      futures.add(election.asyncCancel());
    }

    try {
      Futures.successfulAsList(futures).get(10, TimeUnit.SECONDS);
    } finally {
      executor.shutdown();
      executor.awaitTermination(10, TimeUnit.SECONDS);
      LOG.info("Leader election stopped.");
    }
  }

  @Override
  protected void triggerShutdown() {
    stopLatch.countDown();
  }

  public void setLeaderElectionSleepMs(int leaderElectionSleepMs) {
    this.leaderElectionSleepMs = leaderElectionSleepMs;
  }

  private void runElection(Set<Integer> partitions) throws Exception {
    for (final int partition : partitions) {
      // Start leader election.
      LOG.info("Start leader election for partition {}", partition);
      LeaderElection election =
        new LeaderElection(zkClient, String.format("/election/%s/part-%d", name, partition), new ElectionHandler() {
          @Override
          public void leader() {
            leaderPartitions.add(partition);
            executor.submit(runHandler);
          }

          @Override
          public void follower() {
            leaderPartitions.remove(partition);
            executor.submit(runHandler);
          }
        });
      electionCancels.add(election);
    }
  }

  private final Runnable runHandler = new Runnable() {
    @Override
    public void run() {
      try {
        LOG.debug("Waiting for multi leader to finish starting before handling partition change");
        latch.await();
      } catch (InterruptedException e) {
        LOG.error("Interrupted waiting for multi leader to finish starting before handling partition change");
        Throwables.propagate(e);
      }
      Set<Integer> newLeaders = ImmutableSet.copyOf(leaderPartitions);
      if (!newLeaders.equals(prevLeaderPartitions)) {
        LOG.info("Leader partitions changed - {}", newLeaders);
        prevLeaderPartitions = newLeaders;
        handler.partitionsChanged(newLeaders);
      }
    }
  };
}<|MERGE_RESOLUTION|>--- conflicted
+++ resolved
@@ -2,10 +2,6 @@
 
 import com.continuuity.common.zookeeper.election.ElectionHandler;
 import com.continuuity.common.zookeeper.election.LeaderElection;
-<<<<<<< HEAD
-import com.google.common.base.Throwables;
-=======
->>>>>>> c4ae6ab7
 import com.google.common.collect.ImmutableSet;
 import com.google.common.collect.Lists;
 import com.google.common.collect.Sets;
@@ -21,10 +17,7 @@
 import java.util.Random;
 import java.util.Set;
 import java.util.concurrent.CountDownLatch;
-<<<<<<< HEAD
-=======
 import java.util.concurrent.Executor;
->>>>>>> c4ae6ab7
 import java.util.concurrent.ExecutorService;
 import java.util.concurrent.Executors;
 import java.util.concurrent.TimeUnit;
@@ -44,11 +37,7 @@
   private final PartitionChangeHandler handler;
   private final Set<Integer> leaderPartitions;
   private final List<LeaderElection> electionCancels;
-<<<<<<< HEAD
-  private final CountDownLatch latch;
-=======
   private final CountDownLatch stopLatch;
->>>>>>> c4ae6ab7
 
   private Set<Integer> prevLeaderPartitions;
   private int leaderElectionSleepMs = 8 * 1000;
@@ -63,11 +52,7 @@
     this.leaderPartitions = Sets.newCopyOnWriteArraySet();
     this.electionCancels = Lists.newArrayList();
     this.prevLeaderPartitions = ImmutableSet.of();
-<<<<<<< HEAD
-    this.latch = new CountDownLatch(1);
-=======
     this.stopLatch = new CountDownLatch(1);
->>>>>>> c4ae6ab7
   }
 
   @Override
@@ -108,13 +93,8 @@
     TimeUnit.MILLISECONDS.sleep(ms);
     runElection(partitions2);
 
-<<<<<<< HEAD
-    latch.countDown();
-    LOG.info("Leader election started.");
-=======
     LOG.info("Multi leader election started.");
     stopLatch.await();
->>>>>>> c4ae6ab7
   }
 
   @Override
@@ -169,13 +149,6 @@
   private final Runnable runHandler = new Runnable() {
     @Override
     public void run() {
-      try {
-        LOG.debug("Waiting for multi leader to finish starting before handling partition change");
-        latch.await();
-      } catch (InterruptedException e) {
-        LOG.error("Interrupted waiting for multi leader to finish starting before handling partition change");
-        Throwables.propagate(e);
-      }
       Set<Integer> newLeaders = ImmutableSet.copyOf(leaderPartitions);
       if (!newLeaders.equals(prevLeaderPartitions)) {
         LOG.info("Leader partitions changed - {}", newLeaders);
